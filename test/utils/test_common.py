# Copyright (c) Meta Platforms, Inc. and affiliates.
# All rights reserved.
#
# This source code is licensed under the BSD-style license found in the
# LICENSE file in the root directory of this source tree.

<<<<<<< HEAD
=======
import pytest

>>>>>>> 3beffd9b
import torch
from test.test_utils import assert_expected

from torchmultimodal.utils.common import shift_dim, tensor_slice


def test_shift_dim():
    test_random_tensor = torch.randn(2, 2, 2, 2, 2)
    actual = shift_dim(test_random_tensor, 1, -1)
    expected = test_random_tensor.permute(0, 2, 3, 4, 1).contiguous()
    assert_expected(actual, expected)
<<<<<<< HEAD

    actual = shift_dim(test_random_tensor, -3, 3)
    expected = test_random_tensor.permute(0, 1, 3, 2, 4).contiguous()
    assert_expected(actual, expected)
=======

    actual = shift_dim(test_random_tensor, -3, 3)
    expected = test_random_tensor.permute(0, 1, 3, 2, 4).contiguous()
    assert_expected(actual, expected)


class TestTensorSlice:
    @pytest.fixture(scope="class")
    def test_input(self):
        return torch.tensor([[[0, 1], [2, 3], [5, 6]]])

    def test_default(self, test_input):
        actual = tensor_slice(test_input, [0, 1, 0], [1, 1, 2])
        expected = torch.tensor([[[2, 3]]])
        assert_expected(actual, expected)

    def test_size_minus_one(self, test_input):
        """Test size -1"""
        actual = tensor_slice(test_input, [0, 1, 0], [1, -1, 2])
        expected = torch.tensor([[[2, 3], [5, 6]]])
        assert_expected(actual, expected)

    def test_uneven_begin_size(self, test_input):
        """Test uneven begin and size vectors"""
        actual = tensor_slice(test_input, [0, 1, 0], [1, 1])
        expected = torch.tensor([[[2, 3]]])
        assert_expected(actual, expected)

        actual = tensor_slice(test_input, [0, 1], [1, 1, 2])
        expected = torch.tensor([[[2, 3]]])
        assert_expected(actual, expected)

    @pytest.mark.xfail(raises=ValueError, reason="Invalid begin")
    def test_invalid_begin(self, test_input):
        tensor_slice(test_input, [-1, 1, 0], [1, 1, 2])

    @pytest.mark.xfail(raises=ValueError, reason="Invalid size")
    def test_invalid_size(self, test_input):
        tensor_slice(test_input, [0, 1, 0], [-2, 1, 2])
>>>>>>> 3beffd9b
<|MERGE_RESOLUTION|>--- conflicted
+++ resolved
@@ -4,11 +4,8 @@
 # This source code is licensed under the BSD-style license found in the
 # LICENSE file in the root directory of this source tree.
 
-<<<<<<< HEAD
-=======
 import pytest
 
->>>>>>> 3beffd9b
 import torch
 from test.test_utils import assert_expected
 
@@ -20,12 +17,6 @@
     actual = shift_dim(test_random_tensor, 1, -1)
     expected = test_random_tensor.permute(0, 2, 3, 4, 1).contiguous()
     assert_expected(actual, expected)
-<<<<<<< HEAD
-
-    actual = shift_dim(test_random_tensor, -3, 3)
-    expected = test_random_tensor.permute(0, 1, 3, 2, 4).contiguous()
-    assert_expected(actual, expected)
-=======
 
     actual = shift_dim(test_random_tensor, -3, 3)
     expected = test_random_tensor.permute(0, 1, 3, 2, 4).contiguous()
@@ -64,5 +55,4 @@
 
     @pytest.mark.xfail(raises=ValueError, reason="Invalid size")
     def test_invalid_size(self, test_input):
-        tensor_slice(test_input, [0, 1, 0], [-2, 1, 2])
->>>>>>> 3beffd9b
+        tensor_slice(test_input, [0, 1, 0], [-2, 1, 2])