# Copyright (c) Meta Platforms, Inc. and affiliates.
# All rights reserved.
#
# This source code is licensed under the BSD-style license found in the
# LICENSE file in the root directory of this source tree.

import unittest

import torch
from test.test_utils import assert_expected
from torch import nn
from torchmultimodal.models.flava.flava_model import (
    flava_image_encoder,
    flava_model_for_classification,
    flava_model_for_pretraining,
    flava_text_encoder,
    FLAVAModel,
)
from torchmultimodal.modules.layers.transformer import FLAVATransformerOutput

NUM_CLASSES = 2


class TestFLAVA(unittest.TestCase):
    def setUp(self):
        torch.manual_seed(1234)

    @torch.no_grad()
    def test_forward_classification(self):
<<<<<<< HEAD
=======
        flava = flava_model_for_classification(NUM_CLASSES, pretrained_model_key=None)
>>>>>>> 7aa0911c
        text = torch.randint(0, 30500, (2, 77), dtype=torch.long)
        image = torch.rand((2, 3, 224, 224))

        labels = torch.randint(0, 2, (2,), dtype=torch.long)

        flava = flava_model_for_classification(NUM_CLASSES)
        flava.eval()

        # Test multimodal scenario
        output = flava(image, text, "mm", labels)
        self.assertAlmostEqual(output.loss.item(), 0.6930, places=4)

        # Test unimodal image scenario
        output = flava(image, text, "image", labels)
        self.assertAlmostEqual(output.loss.item(), 0.6923, places=4)

        # Test unimodal text scenario
        output = flava(image, text, "text", labels)
        self.assertAlmostEqual(output.loss.item(), 0.6998, places=4)

    @torch.no_grad()
    def test_forward_pretraining(self):
        flava = flava_model_for_pretraining()
        text = torch.randint(0, 30500, (2, 77), dtype=torch.long)
        image = torch.rand((2, 3, 224, 224))
        image_for_codebook = torch.rand(2, 3, 112, 112)
        image_patches_mask = torch.randint(0, 2, (2, 196), dtype=torch.long)
        text_masked = text.detach().clone()
        text_masked[:, 1:3] = 100
        mlm_labels = text.detach().clone()
        mlm_labels[:, :] = -1
        mlm_labels[:, 1:3] = text[:, 1:3]
        itm_labels = torch.tensor((0, 1), dtype=torch.long)

        output = flava(
            image=image,
            text=text,
            image_for_codebook=image_for_codebook,
            image_patches_mask=image_patches_mask,
            text_masked=text_masked,
            required_embedding="mm",
            itm_labels=itm_labels,
            mlm_labels=mlm_labels,
        )
        self.assertIsNone(output.mlm_output)
        self.assertIsNone(output.mim_output)
        self.assertIsNotNone(output.global_contrastive_output)
        self.assertIsNotNone(output.mmm_text_output)
        self.assertIsNotNone(output.mmm_image_output)
        self.assertIsNotNone(output.itm_output)
        self.assertAlmostEqual(
            sum(
                value if value is not None else 0 for value in output.losses.values()
            ).item(),
            21.0189,
            places=4,
        )

        output = flava(
            image=image,
            text=text,
            image_for_codebook=image_for_codebook,
            image_patches_mask=image_patches_mask,
            text_masked=text_masked,
            required_embedding="image",
            itm_labels=itm_labels,
            mlm_labels=mlm_labels,
        )
        self.assertIsNone(output.mlm_output)
        self.assertIsNotNone(output.mim_output)
        self.assertIsNone(output.global_contrastive_output)
        self.assertIsNone(output.mmm_text_output)
        self.assertIsNone(output.mmm_image_output)
        self.assertIsNone(output.itm_output)
        self.assertAlmostEqual(
            sum(
                value if value is not None else 0 for value in output.losses.values()
            ).item(),
            8.9271,
            places=4,
        )

        output = flava(
            image=image,
            text=text,
            image_for_codebook=image_for_codebook,
            image_patches_mask=image_patches_mask,
            text_masked=text_masked,
            required_embedding="text",
            itm_labels=itm_labels,
            mlm_labels=mlm_labels,
        )
        self.assertIsNotNone(output.mlm_output)
        self.assertIsNone(output.mim_output)
        self.assertIsNone(output.global_contrastive_output)
        self.assertIsNone(output.mmm_text_output)
        self.assertIsNone(output.mmm_image_output)
        self.assertIsNone(output.itm_output)

        self.assertAlmostEqual(
            sum(
                value if value is not None else 0 for value in output.losses.values()
            ).item(),
            10.1290,
            places=4,
        )


class TestFLAVAModel(unittest.TestCase):
    def setUp(self):
        self.text_encoder = flava_text_encoder(
            hidden_size=2,
            num_attention_heads=1,
            num_hidden_layers=1,
            hidden_dropout_prob=0.0,
            intermediate_size=2,
        )
        self.image_encoder = flava_image_encoder(
            hidden_size=2,
            num_attention_heads=1,
            num_hidden_layers=1,
            hidden_dropout_prob=0.0,
            intermediate_size=2,
            image_size=2,
            patch_size=1,
            num_channels=3,
            use_image_masking=True,
        )

        mm_encoder = nn.Identity()
        image_to_mm_projection = nn.Identity()
        text_to_mm_projection = nn.Identity()
        self.flava = FLAVAModel(
            image_encoder=self.image_encoder,
            text_encoder=self.text_encoder,
            mm_encoder=mm_encoder,
            image_to_mm_projection=image_to_mm_projection,
            text_to_mm_projection=text_to_mm_projection,
        )

    def _assert_empty(self, field):
        self.assertEqual(
            field,
            FLAVATransformerOutput(
                last_hidden_state=None,
                pooler_output=None,
                hidden_states=None,
                attentions=None,
            ),
        )

    def test_forward_image_text(self):
        image = torch.ones(2, 3, 2, 2)
        text = torch.ones(2, 3, dtype=torch.int32)
        out = self.flava(image, text)
        self._assert_empty(out.text_masked)
        self._assert_empty(out.multimodal_masked)
        self._assert_empty(out.multimodal)
        assert_expected(out.text, self.text_encoder(text))
        assert_expected(out.image, self.image_encoder(image))
        assert_expected(out.image_masked, self.image_encoder(image))

    def test_forward_masked_image_and_text(self):
        image = torch.zeros(2, 3, 2, 2)
        masked_image = torch.ones(2, 1)
        text = torch.ones(2, 3, dtype=torch.int32)
        masked_text = torch.ones(2, 3, dtype=torch.int32)
        out = self.flava(
            text=text,
            image=image,
            image_patches_mask=masked_image,
            text_masked=masked_text,
        )
        self._assert_empty(out.multimodal)
        assert_expected(out.text, self.text_encoder(text))
        assert_expected(out.text_masked, self.text_encoder(masked_text))
        assert_expected(out.image, self.image_encoder(image))
        assert_expected(out.image_masked, self.image_encoder(image, masked_image))
        assert_expected(
            out.multimodal_masked,
            torch.cat(
                [out.image_masked.hidden_states[-1], out.text_masked.hidden_states[-1]],
                1,
            ),
        )

    def test_forward_masked_text(self):
        text = torch.ones(2, 3, dtype=torch.int32)
        masked_text = torch.ones(2, 3, dtype=torch.int32)
        out = self.flava(text=text, text_masked=masked_text)
        self._assert_empty(out.image)
        self._assert_empty(out.image_masked)
        self._assert_empty(out.multimodal)
        self._assert_empty(out.multimodal_masked)
        assert_expected(out.text, self.text_encoder(text))
        assert_expected(out.text_masked, self.text_encoder(masked_text))

    def test_forward_text(self):
        text = torch.ones(2, 3, dtype=torch.int32)
        out = self.flava(text=text)
        self._assert_empty(out.image)
        self._assert_empty(out.image_masked)
        self._assert_empty(out.multimodal)
        self._assert_empty(out.multimodal_masked)
        self._assert_empty(out.text_masked)
        assert_expected(out.text, self.text_encoder(text))

    def test_forward_masked_image(self):
        image = torch.zeros(2, 3, 2, 2)
        masked_image = torch.ones(2, 1)
        out = self.flava(image=image, image_patches_mask=masked_image)
        self._assert_empty(out.text)
        self._assert_empty(out.text_masked)
        self._assert_empty(out.multimodal)
        self._assert_empty(out.multimodal_masked)
        assert_expected(out.image, self.image_encoder(image))
        assert_expected(out.image_masked, self.image_encoder(image, masked_image))

    def test_forward_image(self):
        image = torch.zeros(2, 3, 2, 2)
        out = self.flava(image=image)
        self._assert_empty(out.text)
        self._assert_empty(out.text_masked)
        self._assert_empty(out.multimodal)
        self._assert_empty(out.multimodal_masked)
        assert_expected(out.image, self.image_encoder(image))
        assert_expected(out.image_masked, self.image_encoder(image))<|MERGE_RESOLUTION|>--- conflicted
+++ resolved
@@ -27,29 +27,23 @@
 
     @torch.no_grad()
     def test_forward_classification(self):
-<<<<<<< HEAD
-=======
         flava = flava_model_for_classification(NUM_CLASSES, pretrained_model_key=None)
->>>>>>> 7aa0911c
         text = torch.randint(0, 30500, (2, 77), dtype=torch.long)
         image = torch.rand((2, 3, 224, 224))
 
         labels = torch.randint(0, 2, (2,), dtype=torch.long)
 
-        flava = flava_model_for_classification(NUM_CLASSES)
-        flava.eval()
-
         # Test multimodal scenario
         output = flava(image, text, "mm", labels)
-        self.assertAlmostEqual(output.loss.item(), 0.6930, places=4)
+        self.assertAlmostEqual(output.loss.item(), 0.9724, places=4)
 
         # Test unimodal image scenario
         output = flava(image, text, "image", labels)
-        self.assertAlmostEqual(output.loss.item(), 0.6923, places=4)
+        self.assertAlmostEqual(output.loss.item(), 0.5453, places=4)
 
         # Test unimodal text scenario
         output = flava(image, text, "text", labels)
-        self.assertAlmostEqual(output.loss.item(), 0.6998, places=4)
+        self.assertAlmostEqual(output.loss.item(), 0.7074, places=4)
 
     @torch.no_grad()
     def test_forward_pretraining(self):
