--- conflicted
+++ resolved
@@ -131,33 +131,24 @@
                 ]
             ]
         )
-<<<<<<< HEAD
-        assert_expected(actual, expected, rtol=0, atol=1e-4)
-
-    def test_res_stack_length(self, decoder):
-        assert len(decoder.res_stack) == 3, "res stack incorrect size"
-
-    def test_num_convs(self, decoder):
-        # Account for ReLU layers minus the last one which is removed
-        assert len(decoder.convts) == 2 * 2 - 1, "incorrect number of conv layers"
+        assert_expected(actual, expected, rtol=0, atol=1e-4)
 
 
 class TestVideoVQVAE:
     @pytest.fixture(scope="function")
-    def vv(self, random, in_channels, out_channels):
+    def vv(self, params):
+        in_channel_dims, out_channel_dims, kernel_sizes, strides = params
         return video_vqvae(
-            encoder_in_channels=in_channels[:2],
-            encoder_out_channels=out_channels[:2],
-            encoder_kernel_sizes=(2, 2),
-            encoder_strides=(1, 1),
-            encoder_res_layers=1,
+            encoder_in_channel_dims=in_channel_dims,
+            encoder_kernel_sizes=kernel_sizes,
+            encoder_strides=strides,
+            n_res_layers=1,
+            attn_hidden_dim=2,
             num_embeddings=8,
             embedding_dim=2,
-            decoder_in_channels=out_channels[:2],
-            decoder_out_channels=out_channels[:2],
-            decoder_kernel_sizes=(2, 2),
-            decoder_strides=(1, 1),
-            decoder_res_layers=1,
+            decoder_out_channel_dims=out_channel_dims,
+            decoder_kernel_sizes=kernel_sizes,
+            decoder_strides=strides,
         )
 
     @pytest.fixture(scope="class")
@@ -166,12 +157,12 @@
             [
                 [
                     [
-                        [[0.0694, 0.1285], [0.0272, 0.1901]],
-                        [[0.0321, 0.0348], [-0.0161, 0.2622]],
-                    ],
-                    [
-                        [[0.1638, 0.2076], [0.1496, 0.1325]],
-                        [[0.1346, 0.1173], [0.1110, 0.2117]],
+                        [[0.0608, 0.1219], [0.0420, 0.1930]],
+                        [[0.0507, 0.0971], [0.0203, 0.2616]],
+                    ],
+                    [
+                        [[0.1319, 0.1547], [0.1375, 0.1287]],
+                        [[0.1141, 0.1053], [0.1308, 0.1655]],
                     ],
                 ]
             ]
@@ -179,26 +170,26 @@
         out = CodebookOutput(
             encoded_flat=torch.tensor(
                 [
-                    [0.1621, 0.9593],
-                    [0.3358, 0.6932],
-                    [0.2430, 0.8883],
-                    [0.3202, 0.7170],
-                    [0.2081, 1.0707],
-                    [0.3358, 0.6932],
-                    [0.2254, 1.0197],
-                    [0.2343, 0.9931],
+                    [0.1565, 0.9679],
+                    [0.3358, 0.6932],
+                    [0.2368, 0.9255],
+                    [0.3180, 0.7203],
+                    [0.2150, 1.0502],
+                    [0.3358, 0.6932],
+                    [0.2223, 1.0287],
+                    [0.2448, 0.9623],
                 ]
             ),
             quantized_flat=torch.tensor(
                 [
-                    [0.1621, 0.9593],
-                    [0.3358, 0.6932],
-                    [0.2430, 0.8883],
-                    [0.3202, 0.7170],
-                    [0.2081, 1.0707],
-                    [0.3358, 0.6932],
-                    [0.2254, 1.0197],
-                    [0.2343, 0.9931],
+                    [0.1565, 0.9679],
+                    [0.3358, 0.6932],
+                    [0.2368, 0.9255],
+                    [0.3180, 0.7203],
+                    [0.2150, 1.0502],
+                    [0.3358, 0.6932],
+                    [0.2223, 1.0287],
+                    [0.2448, 0.9623],
                 ]
             ),
             codebook_indices=torch.tensor([0, 4, 5, 1, 3, 4, 7, 2]),
@@ -206,12 +197,12 @@
                 [
                     [
                         [
-                            [[0.1621, 0.3358], [0.2430, 0.3202]],
-                            [[0.2081, 0.3358], [0.2254, 0.2343]],
+                            [[0.1565, 0.3358], [0.2368, 0.3180]],
+                            [[0.2150, 0.3358], [0.2223, 0.2448]],
                         ],
                         [
-                            [[0.9593, 0.6932], [0.8883, 0.7170]],
-                            [[1.0707, 0.6932], [1.0197, 0.9931]],
+                            [[0.9679, 0.6932], [0.9255, 0.7203]],
+                            [[1.0502, 0.6932], [1.0287, 0.9623]],
                         ],
                     ]
                 ]
@@ -240,12 +231,12 @@
             [
                 [
                     [
-                        [[0.0651, 0.1365], [0.0474, 0.1900]],
-                        [[0.0576, 0.1335], [-0.0229, 0.2803]],
-                    ],
-                    [
-                        [[0.1421, 0.2081], [0.1698, 0.1660]],
-                        [[0.1269, 0.1780], [0.0889, 0.1745]],
+                        [[0.0494, 0.1049], [0.0628, 0.1731]],
+                        [[0.0704, 0.1552], [0.0495, 0.2263]],
+                    ],
+                    [
+                        [[0.0897, 0.1084], [0.1269, 0.1131]],
+                        [[0.0886, 0.1265], [0.0855, 0.1139]],
                     ],
                 ]
             ]
@@ -273,7 +264,4 @@
 
         actual_codebook_indices = out.codebook_output.codebook_indices
         expected_codebook_indices = expected_out.codebook_indices
-        assert_expected(actual_codebook_indices, expected_codebook_indices)
-=======
-        assert_expected(actual, expected, rtol=0, atol=1e-4)
->>>>>>> f2d465e8
+        assert_expected(actual_codebook_indices, expected_codebook_indices)