# Copyright (c) Meta Platforms, Inc. and affiliates.
# All rights reserved.
#
# This source code is licensed under the BSD-style license found in the
# LICENSE file in the root directory of this source tree.

import os
import random
import tempfile
from contextlib import contextmanager
from pathlib import Path
from typing import Any, Dict

import torch
import torch.distributed as dist
<<<<<<< HEAD
from torch import nn
=======
from torch import Tensor
>>>>>>> 8e99bf08


def gpu_test(gpu_count: int = 1):
    """
    Annotation for GPU tests, skipping the test if the
    required amount of GPU is not available
    """
    import unittest

    message = f"Not enough GPUs to run the test: required {gpu_count}"
    return unittest.skipIf(torch.cuda.device_count() < gpu_count, message)


def init_distributed_on_file(world_size: int, gpu_id: int, sync_file: str):
    """
    Init the process group need to do distributed training, by syncing
    the different workers on a file.
    """
    torch.cuda.set_device(gpu_id)
    dist.init_process_group(
        backend="nccl",
        init_method="file://" + sync_file,
        world_size=world_size,
        rank=gpu_id,
    )


@contextmanager
def with_temp_files(count: int):
    """
    Context manager to create temporary files and remove them
    after at the end of the context
    """
    if count == 1:
        fd, file_name = tempfile.mkstemp()
        yield file_name
        os.close(fd)
    else:
        temp_files = [tempfile.mkstemp() for _ in range(count)]
        yield [t[1] for t in temp_files]
        for t in temp_files:
            os.close(t[0])


def set_rng_seed(seed):
    """Sets the seed for pytorch and numpy random number generators"""
    torch.manual_seed(seed)
    random.seed(seed)


_ASSET_DIR = (Path(__file__).parent / "assets").resolve()


def get_asset_path(file_name: str) -> str:
    """Get the path to the file under assets directory."""
    return str(_ASSET_DIR.joinpath(file_name))


def assert_expected(actual: Any, expected: Any, rtol: float = None, atol: float = None):
    torch.testing.assert_close(
        actual,
        expected,
        rtol=rtol,
        atol=atol,
        msg=f"actual: {actual}, expected: {expected}",
    )


<<<<<<< HEAD
def init_params_ones(model: nn.Module) -> None:
    for param in model.parameters():
        nn.init.constant_(param, 1)
=======
def assert_expected_wrapper(actual, expected):
    """Helper function that calls assert_expected recursively on nested Dict/NamedTuple"""
    # convert NamedTuple to dictionary
    if isinstance(actual, tuple) and hasattr(
        actual, "_asdict"
    ):  # hacky way to assert an instance of NamedTuple
        actual = actual._asdict()

    if not isinstance(actual, Dict):
        raise TypeError(f"actual needs to be a dictionary but got {type(actual)}")

    if not isinstance(expected, Dict):
        raise TypeError(f"expected needs to be a dictionary but got {type(expected)}")

    for attr, _expected in expected.items():
        _actual = actual[attr]

        if _actual is None:
            # optional output
            assert _expected is None
        elif isinstance(_actual, Dict):
            # dictionary output, e.g., cache of k/v
            assert_expected_wrapper(_actual, _expected)
        elif isinstance(_actual, tuple):
            # outputs are from multiple layers: (Tensor, Tensor, ...)
            assert_expected_wrapper(tuple_to_dict(_actual), tuple_to_dict(_expected))
        elif isinstance(_actual, Tensor):
            # single tensor output
            _expected_shape, _expected_sum = _expected
            assert_expected(_actual.shape, _expected_shape)
            assert_expected(_actual.sum().item(), _expected_sum, rtol=1e-5, atol=1e-4)
        else:
            raise TypeError(
                f"Unsupported types for test assertion: {_actual}, {_expected}"
            )
>>>>>>> 8e99bf08
<|MERGE_RESOLUTION|>--- conflicted
+++ resolved
@@ -13,11 +13,7 @@
 
 import torch
 import torch.distributed as dist
-<<<<<<< HEAD
-from torch import nn
-=======
 from torch import Tensor
->>>>>>> 8e99bf08
 
 
 def gpu_test(gpu_count: int = 1):
@@ -86,11 +82,6 @@
     )
 
 
-<<<<<<< HEAD
-def init_params_ones(model: nn.Module) -> None:
-    for param in model.parameters():
-        nn.init.constant_(param, 1)
-=======
 def assert_expected_wrapper(actual, expected):
     """Helper function that calls assert_expected recursively on nested Dict/NamedTuple"""
     # convert NamedTuple to dictionary
@@ -125,5 +116,4 @@
         else:
             raise TypeError(
                 f"Unsupported types for test assertion: {_actual}, {_expected}"
-            )
->>>>>>> 8e99bf08
+            )