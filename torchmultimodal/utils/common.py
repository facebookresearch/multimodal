--- conflicted
+++ resolved
@@ -14,11 +14,8 @@
 
 import torch
 from torch import nn, Tensor
-<<<<<<< HEAD
+from torchmultimodal import _PATH_MANAGER
 from torch.utils.checkpoint import checkpoint
-=======
-from torchmultimodal import _PATH_MANAGER
->>>>>>> 9fb38b1a
 
 
 def get_current_device() -> Union[str, torch.device]:
