# Copyright (c) Meta Platforms, Inc. and affiliates.
# All rights reserved.
#
# This source code is licensed under the BSD-style license found in the
# LICENSE file in the root directory of this source tree.

# Code for some of the transformers components in this file are initialized
# from their counterparts in Hugging Face Transformers library.

import math
from collections import namedtuple, OrderedDict
from dataclasses import dataclass
from functools import partial
from typing import Any, Callable, List, Optional, Tuple, Union

import torch
from torch import nn, Tensor
from torchmultimodal.models.flava.flava_image_encoder import flava_image_encoder
from torchmultimodal.models.flava.flava_text_encoder import flava_text_encoder
from torchmultimodal.modules.layers.mlp import MLP
from torchmultimodal.modules.layers.normalizations import Fp32LayerNorm
from torchmultimodal.modules.layers.transformer import (
    FLAVATransformerEncoder,
    FLAVATransformerOutput,
    FLAVATransformerWithoutEmbeddings,
)
from torchmultimodal.modules.losses.flava import (
    FLAVAPretrainingLoss,
    FLAVAPretrainingLossOutput,
    Pooler,
)
from torchmultimodal.utils.common import ModelOutput, PretrainedMixin
from typing_extensions import Literal


EMBEDDING_OPTIONS = Literal["image", "text", "mm"]

FLAVAOutput = namedtuple(
    "FLAVAOutput",
    [
        "image",
        "image_masked",
        "text",
        "text_masked",
        "multimodal",
        "multimodal_masked",
        "projected_image_embeddings",
        "projected_text_embeddings",
    ],
    defaults=(None, None, None, None, None, None, None, None),
)
FLAVAOutput.__annotations__ = {
    "image": FLAVATransformerOutput,
    "image_masked": FLAVATransformerOutput,
    "text": FLAVATransformerOutput,
    "text_masked": FLAVATransformerOutput,
    "multimodal": FLAVATransformerOutput,
    "multimodal_masked": FLAVATransformerOutput,
}


FLAVA_FOR_PRETRAINED_MAPPING = {
    # This will no longer load with the updated model, but keeping here just in case
    # "flava_full": "https://huggingface.co/aps/flava_full_pretrained_encoders_torchmm/resolve/main/pytorch_model.bin",
    "flava_full": "https://download.pytorch.org/models/multimodal/flava/flava_for_pretraining_unified.pt",
<<<<<<< HEAD
=======
}

FLAVA_MODEL_MAPPING = {
    "flava_full": "https://download.pytorch.org/models/multimodal/flava/flava_model_unified.pt",
>>>>>>> e41cd021
}


def flava_multimodal_encoder(
    hidden_size: int = 768,
    num_attention_heads: int = 12,
    num_hidden_layers: int = 12,
    hidden_dropout_prob: float = 0.0,
    intermediate_size: int = 3072,
    intermediate_activation: Callable[..., nn.Module] = nn.GELU,
    attention_probs_dropout_prob: float = 0.0,
    layer_norm_eps: float = 1e-12,
) -> FLAVATransformerWithoutEmbeddings:
    encoder = FLAVATransformerEncoder(
        hidden_size=hidden_size,
        num_attention_heads=num_attention_heads,
        num_hidden_layers=num_hidden_layers,
        hidden_dropout_prob=hidden_dropout_prob,
        intermediate_size=intermediate_size,
        intermediate_activation=intermediate_activation,
        attention_probs_dropout_prob=attention_probs_dropout_prob,
        layer_norm_eps=layer_norm_eps,
    )
    layernorm = Fp32LayerNorm(hidden_size, eps=layer_norm_eps)
    pooler = Pooler(hidden_size=hidden_size)

    return FLAVATransformerWithoutEmbeddings(
        encoder=encoder,
        layernorm=layernorm,
        pooler=pooler,
    )


@dataclass
class FLAVAForClassificationOutput(ModelOutput):
    logits: Tensor
    loss: Tensor


class FLAVAModel(nn.Module, PretrainedMixin):
    def __init__(
        self,
        image_encoder: nn.Module,
        text_encoder: nn.Module,
        mm_encoder: nn.Module,
        image_to_mm_projection: nn.Module,
        text_to_mm_projection: nn.Module,
        text_projection: nn.Module,
        image_projection: nn.Module,
        **kwargs: Any,
    ) -> None:
        super().__init__()
        self.image_encoder = image_encoder
        self.text_encoder = text_encoder
        self.mm_encoder = mm_encoder
        self.image_to_mm_projection = image_to_mm_projection
        self.text_to_mm_projection = text_to_mm_projection
        self.text_projection = text_projection
        self.image_projection = image_projection

    def forward(
        self,
        image: Optional[Tensor] = None,
        text: Optional[Tensor] = None,
        image_patches_mask: Optional[Tensor] = None,
        text_masked: Optional[Tensor] = None,
        required_embedding: Optional[EMBEDDING_OPTIONS] = None,
        skip_unmasked_mm_encoder: bool = True,
    ) -> FLAVAOutput:
        if required_embedding is None:
            if image is not None and text is not None:
                required_embedding = "mm"
            elif image is not None:
                required_embedding = "image"
            else:
                required_embedding = "text"

        image_encoding_out = self._encode_data_to_embeddings(
            image,
            required_embedding,
            ["image", "mm"],
            partial(self.encode_image, projection=True),
        )
        if len(image_encoding_out) == 2:
            image_outputs, projected_image_embeddings = (
                image_encoding_out[0],
                image_encoding_out[1],
            )
        else:
            image_outputs = image_encoding_out
            projected_image_embeddings = None

        text_encoding_out = self._encode_data_to_embeddings(
            text,
            required_embedding,
            ["text", "mm"],
            partial(self.encode_text, projection=True),
        )
        if len(text_encoding_out) == 2:
            text_outputs, projected_text_embeddings = (
                text_encoding_out[0],
                text_encoding_out[1],
            )
        else:
            text_outputs = text_encoding_out
            projected_text_embeddings = None

        image_masked_outputs = self._encode_data_to_embeddings(
            image,
            required_embedding,
            ["image", "mm"],
            partial(self.encode_image, image_patches_mask=image_patches_mask),
        )
        assert type(image_masked_outputs) == FLAVATransformerOutput
        text_masked_outputs = self._encode_data_to_embeddings(
            text_masked,
            required_embedding,
            ["text", "mm"],
            self.encode_text,
        )
        assert type(text_masked_outputs) == FLAVATransformerOutput

        multimodal_outputs = FLAVATransformerOutput()
        multimodal_masked_outputs = FLAVATransformerOutput()

        if required_embedding == "mm":
            # Take last hidden state and not the last_hidden_state because
            # for flava we want the hidden state without final layernorm.
            if not skip_unmasked_mm_encoder:
                # Unmasked multimodal embedding is not currently used by any of the FLAVA losses.
                multimodal_outputs = self.encode_mm(
                    image_outputs.hidden_states[-1]
                    if image_outputs.hidden_states
                    else None,
                    text_outputs.hidden_states[-1]
                    if text_outputs.hidden_states
                    else None,
                )
            multimodal_masked_outputs = self.encode_mm(
                image_masked_outputs.hidden_states[-1]
                if image_masked_outputs.hidden_states
                else None,
                text_masked_outputs.hidden_states[-1]
                if text_masked_outputs.hidden_states
                else None,
            )

        return FLAVAOutput(
            image=image_outputs,
            image_masked=image_masked_outputs,
            text=text_outputs,
            text_masked=text_masked_outputs,
            multimodal=multimodal_outputs,
            multimodal_masked=multimodal_masked_outputs,
            projected_image_embeddings=projected_image_embeddings,
            projected_text_embeddings=projected_text_embeddings,
        )

    def encode_image(
        self,
        image: Tensor,
        image_patches_mask: Optional[Tensor] = None,
        projection: bool = False,
    ) -> Union[Tuple[FLAVATransformerOutput, Tensor], Optional[FLAVATransformerOutput]]:
        if image_patches_mask is not None:
            encoded_image = self.image_encoder(image, image_patches_mask)
        else:
            encoded_image = self.image_encoder(image)
        if projection:
            projected_embeddings = self.image_projection(
                encoded_image.last_hidden_state[:, 0, :]
            )
            return encoded_image, projected_embeddings
        return encoded_image

    def encode_text(
        self, text: Tensor, text_mask: Optional[Tensor] = None, projection: bool = False
    ) -> Union[Tuple[FLAVATransformerOutput, Tensor], Optional[FLAVATransformerOutput]]:
        # TODO(asg): Give proper parameter names when implementing text encoder
        encoded_text = self.text_encoder(
            input_ids=text,
            attention_mask=text_mask,
        )
        if projection:
            projected_embeddings = self.text_projection(
                encoded_text.last_hidden_state[:, 0, :]
            )
            return encoded_text, projected_embeddings
        return encoded_text

    def _encode_data_to_embeddings(
        self,
        data: Optional[Tensor],
        selected_head_encoder: EMBEDDING_OPTIONS,
        encoder_options: List[EMBEDDING_OPTIONS],
        encode_callable: Callable[
            ...,
            Union[
                Tuple[FLAVATransformerOutput, Tensor], Optional[FLAVATransformerOutput]
            ],
        ],
    ) -> Union[Tuple[FLAVATransformerOutput, Tensor], Optional[FLAVATransformerOutput]]:
        output: Union[
            Tuple[FLAVATransformerOutput, Tensor], FLAVATransformerOutput
        ] = FLAVATransformerOutput()

        if data is not None and selected_head_encoder in encoder_options:
            output = encode_callable(data)
        return output

    def encode_mm(
        self,
        image_embedding: Tensor,
        text_embedding: Tensor,
    ) -> FLAVATransformerOutput:
        if image_embedding is None or text_embedding is None:
            # Since nothing is passed, it might be case without
            # masked data let's say.
            return FLAVATransformerOutput()

        image_embedding = self.image_to_mm_projection(image_embedding)
        text_embedding = self.text_to_mm_projection(text_embedding)
        fused_state = torch.cat([image_embedding, text_embedding], dim=1)
        return self.mm_encoder(fused_state)


class FLAVAForPreTraining(nn.Module, PretrainedMixin):
    # TODOs:
    # 1. Expose logit scale
    # 2. For FLAVA model, allow interpolating the embeddings to
    # for patch embeddings
    def __init__(
        self, model: FLAVAModel, image_codebook: nn.Module, loss: FLAVAPretrainingLoss
    ) -> None:
        super().__init__()
        self.model = model
        self.image_codebook = image_codebook
        self.loss = loss

    def encode_image(
        self,
        image: Tensor,
        cls_index: int = 0,
    ) -> Tensor:
        encoded_result = self.model.encode_image(image, projection=True)
        encoded_image = encoded_result[1]
        return encoded_image

    def encode_text(
        self,
        text: Tensor,
        text_mask: Optional[Tensor] = None,
        cls_index: int = 0,
    ) -> Tensor:
        encoded_result = self.model.encode_text(text, text_mask, projection=True)
        encoded_text = encoded_result[1]
        return encoded_text

    # TODO: Add options to enable losses selectively
    def forward(
        self,
        image: Optional[Tensor] = None,
        text: Optional[Tensor] = None,
        image_for_codebook: Optional[Tensor] = None,
        image_patches_mask: Optional[Tensor] = None,
        text_masked: Optional[Tensor] = None,
        required_embedding: Optional[EMBEDDING_OPTIONS] = None,
        skip_unmasked_mm_encoder: bool = True,
        itm_labels: Optional[Tensor] = None,
        mlm_labels: Optional[Tensor] = None,
    ) -> FLAVAPretrainingLossOutput:
        image_labels = None
        if image_for_codebook is not None:
            image_labels = self.image_codebook(image_for_codebook).flatten(1)
            image_patches_mask = image_patches_mask.flatten(1).to(torch.bool)
            image_labels[~image_patches_mask] = -1

        flava_output: FLAVAOutput = self.model(
            image=image,
            text=text,
            image_patches_mask=image_patches_mask,
            text_masked=text_masked,
            required_embedding=required_embedding,
            skip_unmasked_mm_encoder=skip_unmasked_mm_encoder,
        )

        return self.loss(
            image_sequence=flava_output.image.last_hidden_state,
            text_sequence=flava_output.text.last_hidden_state,
            image_masked_sequence=flava_output.image_masked.last_hidden_state,
            text_masked_sequence=flava_output.text_masked.last_hidden_state,
            multimodal_sequence=flava_output.multimodal.last_hidden_state
            if not skip_unmasked_mm_encoder
            else None,
            multimodal_masked_sequence=flava_output.multimodal_masked.last_hidden_state,
            itm_labels=itm_labels,
            mim_labels=image_labels,
            mlm_labels=mlm_labels,
            projected_image_embeddings=flava_output.projected_image_embeddings,
            projected_text_embeddings=flava_output.projected_text_embeddings,
        )


class FLAVAForClassification(nn.Module, PretrainedMixin):
    def __init__(
        self,
        model: FLAVAModel,
        classifier: nn.Module,
        loss: Union[nn.Module, Callable[[Tensor, Tensor], Tensor]],
        **kwargs: Any,
    ) -> None:
        super().__init__()
        self.model = model
        self.classifier = classifier
        self.loss = loss

    def forward(
        self,
        image: Optional[Tensor] = None,
        text: Optional[Tensor] = None,
        required_embedding: Optional[EMBEDDING_OPTIONS] = None,
        labels: Optional[Tensor] = None,
        cls_index: int = 0,
    ) -> FLAVAForClassificationOutput:
        flava_output: FLAVAOutput = self.model(
            image=image,
            text=text,
            required_embedding=required_embedding,
            # Don't skip the encoder for classification
            skip_unmasked_mm_encoder=False,
        )

        hidden_state: Optional[Tensor] = None
        if required_embedding == "image":
            hidden_state = flava_output.image.last_hidden_state
        elif required_embedding == "text":
            hidden_state = flava_output.text.last_hidden_state
        else:
            hidden_state = flava_output.multimodal.last_hidden_state

        scores = self.classifier(hidden_state[:, cls_index])
        loss = self.loss(scores, labels)
        return FLAVAForClassificationOutput(
            logits=scores,
            loss=loss,
        )


# NOTE:
# 1) There is a possibility of using dataclass for similar
#    style kwargs for encoders. Didn't explore due to readability.
def flava_model(
    # Image encoder specific parameters
    image_hidden_size: int = 768,
    image_num_attention_heads: int = 12,
    image_num_hidden_layers: int = 12,
    image_hidden_dropout_prob: float = 0.0,
    image_intermediate_size: int = 3072,
    image_intermediate_activation: Callable[..., nn.Module] = nn.GELU,
    image_attention_probs_dropout_prob: float = 0.0,
    image_layer_norm_eps: float = 1e-12,
    use_image_masking: bool = True,
    image_size: int = 224,
    patch_size: int = 16,
    num_channels: int = 3,
    # Text encoder specific parameters
    text_hidden_size: int = 768,
    text_num_attention_heads: int = 12,
    text_num_hidden_layers: int = 12,
    text_hidden_dropout_prob: float = 0.0,
    text_intermediate_size: int = 3072,
    text_intermediate_activation: Callable[..., nn.Module] = nn.GELU,
    text_attention_probs_dropout_prob: float = 0.0,
    text_layer_norm_eps: float = 1e-12,
    vocab_size: int = 30522,
    pad_token_id: int = 0,
    type_vocab_size: int = 2,
    max_position_embeddings: int = 512,
    # Multimodal encoder specific parameters
    multimodal_hidden_size: int = 768,
    multimodal_num_attention_heads: int = 12,
    multimodal_num_hidden_layers: int = 6,
    multimodal_hidden_dropout_prob: float = 0.0,
    multimodal_intermediate_size: int = 3072,
    multimodal_intermediate_activation: Callable[..., nn.Module] = nn.GELU,
    multimodal_attention_probs_dropout_prob: float = 0.0,
    multimodal_layer_norm_eps: float = 1e-12,
    # projection
    text_and_image_proj_size: int = 768,
    pretrained_model_key: Optional[str] = None,
    **kwargs: Any,
) -> FLAVAModel:
    image_encoder = flava_image_encoder(
        hidden_size=image_hidden_size,
        num_attention_heads=image_num_attention_heads,
        num_hidden_layers=image_num_hidden_layers,
        use_image_masking=use_image_masking,
        hidden_dropout_prob=image_hidden_dropout_prob,
        intermediate_size=image_intermediate_size,
        intermediate_activation=image_intermediate_activation,
        attention_probs_dropout_prob=image_attention_probs_dropout_prob,
        layer_norm_eps=image_layer_norm_eps,
        image_size=image_size,
        patch_size=patch_size,
        num_channels=num_channels,
    )
    text_encoder = flava_text_encoder(
        hidden_size=text_hidden_size,
        num_attention_heads=text_num_attention_heads,
        num_hidden_layers=text_num_hidden_layers,
        hidden_dropout_prob=text_hidden_dropout_prob,
        intermediate_size=text_intermediate_size,
        intermediate_activation=text_intermediate_activation,
        attention_probs_dropout_prob=text_attention_probs_dropout_prob,
        layer_norm_eps=text_layer_norm_eps,
        vocab_size=vocab_size,
        pad_token_id=pad_token_id,
        type_vocab_size=type_vocab_size,
        max_position_embeddings=max_position_embeddings,
    )
    mm_encoder = flava_multimodal_encoder(
        hidden_size=multimodal_hidden_size,
        num_attention_heads=multimodal_num_attention_heads,
        num_hidden_layers=multimodal_num_hidden_layers,
        hidden_dropout_prob=multimodal_hidden_dropout_prob,
        intermediate_size=multimodal_intermediate_size,
        intermediate_activation=multimodal_intermediate_activation,
        attention_probs_dropout_prob=multimodal_attention_probs_dropout_prob,
        layer_norm_eps=multimodal_layer_norm_eps,
    )

    image_to_mm_projection = nn.Linear(image_hidden_size, multimodal_hidden_size)
    text_to_mm_projection = nn.Linear(text_hidden_size, multimodal_hidden_size)

    image_projection = nn.Linear(image_hidden_size, text_and_image_proj_size)
    text_projection = nn.Linear(text_hidden_size, text_and_image_proj_size)

    flava = FLAVAModel(
        image_encoder=image_encoder,
        text_encoder=text_encoder,
        mm_encoder=mm_encoder,
        image_to_mm_projection=image_to_mm_projection,
        text_to_mm_projection=text_to_mm_projection,
        text_projection=text_projection,
        image_projection=image_projection,
    )

    if pretrained_model_key is not None:
        flava.load_model(FLAVA_MODEL_MAPPING[pretrained_model_key])

    return flava


def flava_model_for_pretraining(
    codebook_image_size: int = 112,
    pretrained_model_key: Optional[str] = None,
    **flava_model_kwargs: Any,
    # TODO: Add parameters for loss here
) -> FLAVAForPreTraining:
    model = flava_model(**flava_model_kwargs)
    losses = FLAVAPretrainingLoss()
    codebook = DalleVAEEncoder(image_size=codebook_image_size)

    flava = FLAVAForPreTraining(
        model=model,
        image_codebook=codebook,
        loss=losses,
    )

    if pretrained_model_key is not None:
        flava.load_model(FLAVA_FOR_PRETRAINED_MAPPING[pretrained_model_key])

    return flava


def flava_model_for_classification(
    num_classes: int,
    classifier_in_dim: int = 768,
    classifier_hidden_sizes: Union[int, List[int]] = 768,
    classifier_dropout: float = 0.5,
    classifier_activation: Callable[..., nn.Module] = nn.ReLU,
    classifier_normalization: Optional[Callable[..., nn.Module]] = None,
    loss_fn: Optional[Callable[..., Tensor]] = None,
    pretrained_model_key: Optional[str] = "flava_full",
    **flava_model_kwargs: Any,
) -> FLAVAForClassification:

    classifier = MLP(
        in_dim=classifier_in_dim,
        out_dim=num_classes,
        hidden_dims=classifier_hidden_sizes,
        dropout=classifier_dropout,
        activation=classifier_activation,
        normalization=classifier_normalization,
    )
    model = flava_model(**flava_model_kwargs)
    if loss_fn is None:
        loss_fn = nn.CrossEntropyLoss()

    classification_model = FLAVAForClassification(
        model=model, classifier=classifier, loss=loss_fn
    )
    if pretrained_model_key is not None:
        classification_model.load_model(
            FLAVA_FOR_PRETRAINED_MAPPING[pretrained_model_key], strict=False
        )
    return classification_model


def to_2tuple(x: int) -> Tuple[int, int]:
    return (x, x)


class DalleConv2d(nn.Module):
    def __init__(self, n_in: int, n_out: int, kw: int) -> None:
        super().__init__()

        w = torch.empty((n_out, n_in, kw, kw), dtype=torch.float32)
        w.normal_(std=1 / math.sqrt(n_in * kw**2))

        b = torch.zeros((n_out,), dtype=torch.float32)
        self.w, self.b = nn.Parameter(w), nn.Parameter(b)
        self.kw = kw

    def forward(self, x: torch.Tensor) -> torch.Tensor:
        return nn.functional.conv2d(x, self.w, self.b, padding=(self.kw - 1) // 2)


class DalleEncoderBlock(nn.Module):
    def __init__(self, n_in: int, n_out: int, n_layers: int) -> None:
        super().__init__()
        n_hid = n_out // 4
        self.post_gain = 1 / (n_layers**2)

        self.id_path = DalleConv2d(n_in, n_out, 1) if n_in != n_out else nn.Identity()
        self.res_path = nn.Sequential(
            OrderedDict(
                [
                    ("relu_1", nn.ReLU()),
                    ("conv_1", DalleConv2d(n_in, n_hid, 3)),
                    ("relu_2", nn.ReLU()),
                    ("conv_2", DalleConv2d(n_hid, n_hid, 3)),
                    ("relu_3", nn.ReLU()),
                    ("conv_3", DalleConv2d(n_hid, n_hid, 3)),
                    ("relu_4", nn.ReLU()),
                    ("conv_4", DalleConv2d(n_hid, n_out, 1)),
                ]
            )
        )

    def forward(self, x: Tensor) -> Tensor:
        return self.id_path(x) + self.post_gain * self.res_path(x)


class DalleEncoder(nn.Module):
    def __init__(
        self,
        group_count: int = 4,
        n_hid: int = 256,
        n_blk_per_group: int = 2,
        input_channels: int = 3,
        vocab_size: int = 8192,
        **kwargs: Any,
    ) -> None:
        super().__init__()

        self.input_channels = input_channels
        n_layers = group_count * n_blk_per_group
        output_conv = DalleConv2d(8 * n_hid, vocab_size, 1)

        self.blocks = nn.Sequential(
            OrderedDict(
                [
                    ("input", DalleConv2d(input_channels, 1 * n_hid, 7)),
                    (
                        "group_1",
                        self._create_group(
                            n_layers, n_blk_per_group, 1 * n_hid, 1 * n_hid
                        ),
                    ),
                    (
                        "group_2",
                        self._create_group(
                            n_layers, n_blk_per_group, 1 * n_hid, 2 * n_hid
                        ),
                    ),
                    (
                        "group_3",
                        self._create_group(
                            n_layers, n_blk_per_group, 2 * n_hid, 4 * n_hid
                        ),
                    ),
                    (
                        "group_4",
                        self._create_group(
                            n_layers,
                            n_blk_per_group,
                            4 * n_hid,
                            8 * n_hid,
                            use_pool=False,
                        ),
                    ),
                    (
                        "output",
                        nn.Sequential(
                            OrderedDict([("relu", nn.ReLU()), ("conv", output_conv)])
                        ),
                    ),
                ]
            )
        )

    def _create_group(
        self,
        n_layers: int,
        n_blk_per_group: int,
        n_in: int,
        n_hid: int,
        use_pool: bool = True,
    ) -> nn.Module:
        make_blk = partial(DalleEncoderBlock, n_layers=n_layers)
        blk_range = range(n_blk_per_group)
        blocks: OrderedDict[str, nn.Module] = OrderedDict()
        for i in blk_range:
            if i == 0:
                blocks[f"block_{i+1}"] = make_blk(n_in, n_hid)
            else:
                blocks[f"block_{i+1}"] = make_blk(n_hid, n_hid)

        if use_pool:
            blocks["pool"] = nn.MaxPool2d(kernel_size=2)

        return nn.Sequential(blocks)

    def forward(self, x: torch.Tensor) -> torch.Tensor:
        if len(x.shape) != 4:
            raise ValueError(f"input shape {x.shape} is not 4d")
        if x.shape[1] != self.input_channels:
            raise ValueError(
                f"input has {x.shape[1]} channels but model built for {self.input_channels}"
            )
        # if x.dtype != torch.float32:
        # 	raise ValueError('input must have dtype torch.float32')
        return self.blocks(x)


class DalleVAEEncoder(nn.Module, PretrainedMixin):
    def __init__(
        self, image_size: Union[int, Tuple[int, int]] = 112, pretrained: bool = True
    ):
        super().__init__()
        self.image_size = image_size
        self.encoder = DalleEncoder()
        if pretrained:
            self.load_model()

    def load_model(self) -> Any:  # type: ignore
        # TODO (T116682215): Network error due to FLAVA model relying on access to openAI
        encoder = super().load_model(
            "https://cdn.openai.com/dall-e/encoder.pkl", load_state_dict=False
        )
        self.encoder.load_state_dict(encoder.state_dict())  # type: ignore
        return self.state_dict()

    def get_codebook_indices(self, images: Tensor) -> Tensor:
        z_logits = self.encoder(images)
        return torch.argmax(z_logits, axis=1)  # type: ignore

    def get_codebook_probs(self, images: Tensor) -> Tensor:
        z_logits = self.encoder(images)
        return nn.Softmax(dim=1)(z_logits)

    def forward(self, img_seq_prob: Tensor) -> Tensor:
        return self.get_codebook_indices(img_seq_prob)<|MERGE_RESOLUTION|>--- conflicted
+++ resolved
@@ -63,13 +63,10 @@
     # This will no longer load with the updated model, but keeping here just in case
     # "flava_full": "https://huggingface.co/aps/flava_full_pretrained_encoders_torchmm/resolve/main/pytorch_model.bin",
     "flava_full": "https://download.pytorch.org/models/multimodal/flava/flava_for_pretraining_unified.pt",
-<<<<<<< HEAD
-=======
 }
 
 FLAVA_MODEL_MAPPING = {
     "flava_full": "https://download.pytorch.org/models/multimodal/flava/flava_model_unified.pt",
->>>>>>> e41cd021
 }
 
 
