# Copyright (c) Meta Platforms, Inc. and affiliates.
# All rights reserved.
#
# This source code is licensed under the BSD-style license found in the
# LICENSE file in the root directory of this source tree.

# Code for some of the transformers components in this file are initialized
# from their counterparts in Hugging Face Transformers library.

import math
from collections import namedtuple, OrderedDict
from dataclasses import dataclass
from functools import partial
from typing import Any, Callable, List, Optional, Tuple, Union

import torch
from torch import nn, Tensor
from torchmultimodal.models.flava.flava_image_encoder import flava_image_encoder
from torchmultimodal.models.flava.flava_text_encoder import flava_text_encoder
from torchmultimodal.modules.layers.mlp import MLP
from torchmultimodal.modules.layers.normalizations import Fp32LayerNorm
from torchmultimodal.modules.layers.transformer import (
    FLAVATransformerEncoder,
    FLAVATransformerOutput,
    FLAVATransformerWithoutEmbeddings,
)
from torchmultimodal.modules.losses.flava import (
    FLAVAPretrainingLoss,
    FLAVAPretrainingLossOutput,
    Pooler,
)
from torchmultimodal.utils.common import ModelOutput, PretrainedMixin
from typing_extensions import Literal


EMBEDDING_OPTIONS = Literal["image", "text", "mm"]

FLAVAOutput = namedtuple(
    "FLAVAOutput",
    ["image", "image_masked", "text", "text_masked", "multimodal", "multimodal_masked"],
    defaults=(None, None, None, None, None, None),
)
FLAVAOutput.__annotations__ = {
    "image": FLAVATransformerOutput,
    "image_masked": FLAVATransformerOutput,
    "text": FLAVATransformerOutput,
    "text_masked": FLAVATransformerOutput,
    "multimodal": FLAVATransformerOutput,
    "multimodal_masked": FLAVATransformerOutput,
}


FLAVA_FOR_PRETRAINED_MAPPING = {
    "flava_full": "https://huggingface.co/aps/flava_full_pretrained_encoders_torchmm/resolve/main/pytorch_model.bin",
}


def flava_multimodal_encoder(
    hidden_size: int = 768,
    num_attention_heads: int = 12,
    num_hidden_layers: int = 12,
    hidden_dropout_prob: float = 0.0,
    intermediate_size: int = 3072,
    intermediate_activation: Callable[..., Tensor] = nn.functional.gelu,
    attention_probs_dropout_prob: float = 0.0,
    layer_norm_eps: float = 1e-12,
) -> FLAVATransformerWithoutEmbeddings:
    encoder = FLAVATransformerEncoder(
        hidden_size=hidden_size,
        num_attention_heads=num_attention_heads,
        num_hidden_layers=num_hidden_layers,
        hidden_dropout_prob=hidden_dropout_prob,
        intermediate_size=intermediate_size,
        intermediate_activation=intermediate_activation,
        attention_probs_dropout_prob=attention_probs_dropout_prob,
        layer_norm_eps=layer_norm_eps,
    )
    layernorm = Fp32LayerNorm(hidden_size, eps=layer_norm_eps)
    pooler = Pooler(hidden_size=hidden_size)

    return FLAVATransformerWithoutEmbeddings(
        encoder=encoder,
        layernorm=layernorm,
        pooler=pooler,
    )


<<<<<<< HEAD
=======
# NOTE:
# 1) There is a possibility of using dataclass for similar
#    style kwargs for encoders. Didn't explore due to readability.
def flava_model(
    # Image encoder specific parameters
    image_hidden_size: int = 768,
    image_num_attention_heads: int = 12,
    image_num_hidden_layers: int = 12,
    image_hidden_dropout_prob: float = 0.0,
    image_intermediate_size: int = 3072,
    image_intermediate_activation: Callable[..., Tensor] = nn.functional.gelu,
    image_attention_probs_dropout_prob: float = 0.0,
    image_layer_norm_eps: float = 1e-12,
    use_image_masking: bool = True,
    image_size: int = 224,
    patch_size: int = 16,
    num_channels: int = 3,
    # Text encoder specific parameters
    text_hidden_size: int = 768,
    text_num_attention_heads: int = 12,
    text_num_hidden_layers: int = 12,
    text_hidden_dropout_prob: float = 0.0,
    text_intermediate_size: int = 3072,
    text_intermediate_activation: Callable[..., Tensor] = nn.functional.gelu,
    text_attention_probs_dropout_prob: float = 0.0,
    text_layer_norm_eps: float = 1e-12,
    vocab_size: int = 30522,
    pad_token_id: int = 0,
    type_vocab_size: int = 2,
    max_position_embeddings: int = 512,
    # Multimodal encoder specific parameters
    multimodal_hidden_size: int = 768,
    multimodal_num_attention_heads: int = 12,
    multimodal_num_hidden_layers: int = 6,
    multimodal_hidden_dropout_prob: float = 0.0,
    multimodal_intermediate_size: int = 3072,
    multimodal_intermediate_activation: Callable[..., Tensor] = nn.functional.gelu,
    multimodal_attention_probs_dropout_prob: float = 0.0,
    multimodal_layer_norm_eps: float = 1e-12,
    **kwargs: Any,
):
    image_encoder = flava_image_encoder(
        hidden_size=image_hidden_size,
        num_attention_heads=image_num_attention_heads,
        num_hidden_layers=image_num_hidden_layers,
        use_image_masking=use_image_masking,
        hidden_dropout_prob=image_hidden_dropout_prob,
        intermediate_size=image_intermediate_size,
        intermediate_activation=image_intermediate_activation,
        attention_probs_dropout_prob=image_attention_probs_dropout_prob,
        layer_norm_eps=image_layer_norm_eps,
        image_size=image_size,
        patch_size=patch_size,
        num_channels=num_channels,
    )

    text_encoder = flava_text_encoder(
        hidden_size=text_hidden_size,
        num_attention_heads=text_num_attention_heads,
        num_hidden_layers=text_num_hidden_layers,
        hidden_dropout_prob=text_hidden_dropout_prob,
        intermediate_size=text_intermediate_size,
        intermediate_activation=text_intermediate_activation,
        attention_probs_dropout_prob=text_attention_probs_dropout_prob,
        layer_norm_eps=text_layer_norm_eps,
        vocab_size=vocab_size,
        pad_token_id=pad_token_id,
        type_vocab_size=type_vocab_size,
        max_position_embeddings=max_position_embeddings,
    )
    mm_encoder = flava_multimodal_encoder(
        hidden_size=multimodal_hidden_size,
        num_attention_heads=multimodal_num_attention_heads,
        num_hidden_layers=multimodal_num_hidden_layers,
        hidden_dropout_prob=multimodal_hidden_dropout_prob,
        intermediate_size=multimodal_intermediate_size,
        intermediate_activation=multimodal_intermediate_activation,
        attention_probs_dropout_prob=multimodal_attention_probs_dropout_prob,
        layer_norm_eps=multimodal_layer_norm_eps,
    )

    image_to_mm_projection = nn.Linear(image_hidden_size, multimodal_hidden_size)
    text_to_mm_projection = nn.Linear(text_hidden_size, multimodal_hidden_size)

    return FLAVAModel(
        image_encoder=image_encoder,
        text_encoder=text_encoder,
        mm_encoder=mm_encoder,
        image_to_mm_projection=image_to_mm_projection,
        text_to_mm_projection=text_to_mm_projection,
    )


def flava_model_for_pretraining(
    codebook_image_size: int = 112,
    pretrained_model_key: Optional[str] = None,
    **flava_model_kwargs: Any,
    # TODO: Add parameters for loss here
):
    model = flava_model(**flava_model_kwargs)

    codebook = DalleVAEEncoder(image_size=codebook_image_size)
    losses = FLAVAPretrainingLoss()

    flava = FLAVAForPreTraining(
        model=model,
        image_codebook=codebook,
        loss=losses,
    )

    if pretrained_model_key is not None:
        flava.load_model(FLAVA_FOR_PRETRAINED_MAPPING[pretrained_model_key])

    return flava


def flava_model_for_classification(
    num_classes: int,
    classifier_in_dim: int = 768,
    classifier_hidden_sizes: Union[int, List[int]] = 768,
    classifier_dropout: float = 0.5,
    classifier_activation: Callable[..., nn.Module] = nn.ReLU,
    classifier_normalization: Optional[Callable[..., nn.Module]] = None,
    loss_fn: Optional[Callable[..., Tensor]] = None,
    pretrained_model_key: Optional[str] = "flava_full",
    **flava_model_kwargs: Any,
):
    model = flava_model(**flava_model_kwargs)
    classifier = MLP(
        in_dim=classifier_in_dim,
        out_dim=num_classes,
        hidden_dims=classifier_hidden_sizes,
        dropout=classifier_dropout,
        activation=classifier_activation,
        normalization=classifier_normalization,
    )

    if loss_fn is None:
        loss_fn = nn.CrossEntropyLoss()

    classification_model = FLAVAForClassification(
        model=model, classifier=classifier, loss=loss_fn
    )
    if pretrained_model_key is not None:
        classification_model.load_model(
            FLAVA_FOR_PRETRAINED_MAPPING[pretrained_model_key], strict=False
        )
    return classification_model


def to_2tuple(x):
    if isinstance(x, collections.abc.Iterable):
        return x
    return (x, x)


>>>>>>> 5d8e9976
@dataclass
class FLAVAForClassificationOutput(ModelOutput):
    logits: Tensor
    loss: Tensor


class FLAVAModel(nn.Module, PretrainedMixin):
    def __init__(
        self,
        image_encoder: nn.Module,
        text_encoder: nn.Module,
        mm_encoder: nn.Module,
        image_to_mm_projection: nn.Module,
        text_to_mm_projection: nn.Module,
        **kwargs: Any,
    ) -> None:
        super().__init__()
        self.image_encoder = image_encoder
        self.text_encoder = text_encoder
        self.mm_encoder = mm_encoder
        self.image_to_mm_projection = image_to_mm_projection
        self.text_to_mm_projection = text_to_mm_projection

    def forward(
        self,
        image: Optional[Tensor] = None,
        text: Optional[Tensor] = None,
        image_patches_mask: Optional[Tensor] = None,
        text_masked: Optional[Tensor] = None,
        required_embedding: Optional[EMBEDDING_OPTIONS] = None,
        skip_unmasked_mm_encoder: bool = True,
    ) -> FLAVAOutput:
        if required_embedding is None:
            if image is not None and text is not None:
                required_embedding = "mm"
            elif image is not None:
                required_embedding = "image"
            else:
                required_embedding = "text"

        image_outputs = self._encode_data_to_embeddings(
            image,
            required_embedding,
            ["image", "mm"],
            self.encode_image,
        )
        text_outputs = self._encode_data_to_embeddings(
            text,
            required_embedding,
            ["text", "mm"],
            self.encode_text,
        )
        image_masked_outputs = self._encode_data_to_embeddings(
            image,
            required_embedding,
            ["image", "mm"],
            partial(self.encode_image, image_patches_mask=image_patches_mask),
        )
        text_masked_outputs = self._encode_data_to_embeddings(
            text_masked,
            required_embedding,
            ["text", "mm"],
            self.encode_text,
        )

        multimodal_outputs = FLAVATransformerOutput()
        multimodal_masked_outputs = FLAVATransformerOutput()

        if required_embedding == "mm":
            # Take last hidden state and not the last_hidden_state because
            # for flava we want the hidden state without final layernorm.
            if not skip_unmasked_mm_encoder:
                # Unmasked multimodal embedding is not currently used by any of the FLAVA losses.
                multimodal_outputs = self.encode_mm(
                    image_outputs.hidden_states[-1]
                    if image_outputs.hidden_states
                    else None,
                    text_outputs.hidden_states[-1]
                    if text_outputs.hidden_states
                    else None,
                )
            multimodal_masked_outputs = self.encode_mm(
                image_masked_outputs.hidden_states[-1]
                if image_masked_outputs.hidden_states
                else None,
                text_masked_outputs.hidden_states[-1]
                if text_masked_outputs.hidden_states
                else None,
            )

        return FLAVAOutput(
            image=image_outputs,
            image_masked=image_masked_outputs,
            text=text_outputs,
            text_masked=text_masked_outputs,
            multimodal=multimodal_outputs,
            multimodal_masked=multimodal_masked_outputs,
        )

    def encode_image(
        self, image: Tensor, image_patches_mask: Optional[Tensor] = None
    ) -> Optional[FLAVATransformerOutput]:
        if image_patches_mask is not None:
            return self.image_encoder(image, image_patches_mask)
        else:
            return self.image_encoder(image)

    def encode_text(
        self,
        text: Tensor,
        text_mask: Optional[Tensor] = None,
    ) -> Optional[FLAVATransformerOutput]:
        # TODO(asg): Give proper parameter names when implementing text encoder
        return self.text_encoder(
            input_ids=text,
            attention_mask=text_mask,
        )

    def _encode_data_to_embeddings(
        self,
        data: Optional[Tensor],
        selected_head_encoder: EMBEDDING_OPTIONS,
        encoder_options: List[EMBEDDING_OPTIONS],
        encode_callable: Callable[..., FLAVATransformerOutput],
    ) -> Optional[FLAVATransformerOutput]:
        output = FLAVATransformerOutput()

        if data is not None and selected_head_encoder in encoder_options:
            output = encode_callable(data)

        return output

    def encode_mm(
        self,
        image_embedding: Tensor,
        text_embedding: Tensor,
    ) -> FLAVATransformerOutput:
        if image_embedding is None or text_embedding is None:
            # Since nothing is passed, it might be case without
            # masked data let's say.
            return FLAVATransformerOutput()

        image_embedding = self.image_to_mm_projection(image_embedding)
        text_embedding = self.text_to_mm_projection(text_embedding)
        fused_state = torch.cat([image_embedding, text_embedding], dim=1)
        return self.mm_encoder(fused_state)


# NOTE:
# 1) There is a possibility of using dataclass for similar
#    style kwargs for encoders. Didn't explore due to readability.
def flava_model(
    # Image encoder specific parameters
    image_hidden_size: int = 768,
    image_num_attention_heads: int = 12,
    image_num_hidden_layers: int = 12,
    image_hidden_dropout_prob: float = 0.0,
    image_intermediate_size: int = 3072,
    image_intermediate_activation: Callable[..., Tensor] = nn.functional.gelu,
    image_attention_probs_dropout_prob: float = 0.0,
    image_layer_norm_eps: float = 1e-12,
    use_image_masking: bool = True,
    image_size: int = 224,
    patch_size: int = 16,
    num_channels: int = 3,
    # Text encoder specific parameters
    text_hidden_size: int = 768,
    text_num_attention_heads: int = 12,
    text_num_hidden_layers: int = 12,
    text_hidden_dropout_prob: float = 0.0,
    text_intermediate_size: int = 3072,
    text_intermediate_activation: Callable[..., Tensor] = nn.functional.gelu,
    text_attention_probs_dropout_prob: float = 0.0,
    text_layer_norm_eps: float = 1e-12,
    vocab_size: int = 30522,
    pad_token_id: int = 0,
    type_vocab_size: int = 2,
    max_position_embeddings: int = 512,
    # Multimodal encoder specific parameters
    multimodal_hidden_size: int = 768,
    multimodal_num_attention_heads: int = 12,
    multimodal_num_hidden_layers: int = 6,
    multimodal_hidden_dropout_prob: float = 0.0,
    multimodal_intermediate_size: int = 3072,
    multimodal_intermediate_activation: Callable[..., Tensor] = nn.functional.gelu,
    multimodal_attention_probs_dropout_prob: float = 0.0,
    multimodal_layer_norm_eps: float = 1e-12,
    **kwargs: Any,
) -> FLAVAModel:
    image_encoder = flava_image_encoder(
        hidden_size=image_hidden_size,
        num_attention_heads=image_num_attention_heads,
        num_hidden_layers=image_num_hidden_layers,
        use_image_masking=use_image_masking,
        hidden_dropout_prob=image_hidden_dropout_prob,
        intermediate_size=image_intermediate_size,
        intermediate_activation=image_intermediate_activation,
        attention_probs_dropout_prob=image_attention_probs_dropout_prob,
        layer_norm_eps=image_layer_norm_eps,
        image_size=image_size,
        patch_size=patch_size,
        num_channels=num_channels,
    )

    text_encoder = flava_text_encoder(
        hidden_size=text_hidden_size,
        num_attention_heads=text_num_attention_heads,
        num_hidden_layers=text_num_hidden_layers,
        hidden_dropout_prob=text_hidden_dropout_prob,
        intermediate_size=text_intermediate_size,
        intermediate_activation=text_intermediate_activation,
        attention_probs_dropout_prob=text_attention_probs_dropout_prob,
        layer_norm_eps=text_layer_norm_eps,
        vocab_size=vocab_size,
        pad_token_id=pad_token_id,
        type_vocab_size=type_vocab_size,
        max_position_embeddings=max_position_embeddings,
    )
    mm_encoder = flava_multimodal_encoder(
        hidden_size=multimodal_hidden_size,
        num_attention_heads=multimodal_num_attention_heads,
        num_hidden_layers=multimodal_num_hidden_layers,
        hidden_dropout_prob=multimodal_hidden_dropout_prob,
        intermediate_size=multimodal_intermediate_size,
        intermediate_activation=multimodal_intermediate_activation,
        attention_probs_dropout_prob=multimodal_attention_probs_dropout_prob,
        layer_norm_eps=multimodal_layer_norm_eps,
    )

    image_to_mm_projection = nn.Linear(image_hidden_size, multimodal_hidden_size)
    text_to_mm_projection = nn.Linear(text_hidden_size, multimodal_hidden_size)

    return FLAVAModel(
        image_encoder=image_encoder,
        text_encoder=text_encoder,
        mm_encoder=mm_encoder,
        image_to_mm_projection=image_to_mm_projection,
        text_to_mm_projection=text_to_mm_projection,
    )


class FLAVAForPreTraining(nn.Module, PretrainedMixin):
    # TODOs:
    # 1. Expose logit scale
    # 2. For FLAVA model, allow interpolating the embeddings to
    # for patch embeddings
    def __init__(
        self, model: FLAVAModel, image_codebook: nn.Module, loss: FLAVAPretrainingLoss
    ) -> None:
        super().__init__()
        self.model = model
        self.image_codebook = image_codebook
        self.loss = loss

    def encode_image(
        self,
        image: Tensor,
        cls_index: int = 0,
    ) -> Tensor:
        transformer_output = self.model.encode_image(image)
        embeddings = transformer_output.last_hidden_state
        return self.loss.contrastive_loss.image_projection(embeddings[:, cls_index, :])

    def encode_text(
        self,
        text: Tensor,
        text_mask: Optional[Tensor] = None,
        cls_index: int = 0,
    ) -> Tensor:
        transformer_output = self.model.encode_text(text, text_mask)
        embeddings = transformer_output.last_hidden_state
        return self.loss.contrastive_loss.text_projection(embeddings[:, cls_index, :])

    # TODO: Add options to enable losses selectively
    def forward(
        self,
        image: Optional[Tensor] = None,
        text: Optional[Tensor] = None,
        image_for_codebook: Optional[Tensor] = None,
        image_patches_mask: Optional[Tensor] = None,
        text_masked: Optional[Tensor] = None,
        required_embedding: Optional[EMBEDDING_OPTIONS] = None,
        skip_unmasked_mm_encoder: bool = True,
        itm_labels: Optional[Tensor] = None,
        mlm_labels: Optional[Tensor] = None,
    ) -> FLAVAPretrainingLossOutput:
        image_labels = None
        if image_for_codebook is not None:
            image_labels = self.image_codebook(image_for_codebook).flatten(1)
            image_patches_mask = image_patches_mask.flatten(1).to(torch.bool)
            image_labels[~image_patches_mask] = -1

        flava_output: FLAVAOutput = self.model(
            image=image,
            text=text,
            image_patches_mask=image_patches_mask,
            text_masked=text_masked,
            required_embedding=required_embedding,
            skip_unmasked_mm_encoder=skip_unmasked_mm_encoder,
        )

        return self.loss(
            image_sequence=flava_output.image.last_hidden_state,
            text_sequence=flava_output.text.last_hidden_state,
            image_masked_sequence=flava_output.image_masked.last_hidden_state,
            text_masked_sequence=flava_output.text_masked.last_hidden_state,
            multimodal_sequence=flava_output.multimodal.last_hidden_state
            if not skip_unmasked_mm_encoder
            else None,
            multimodal_masked_sequence=flava_output.multimodal_masked.last_hidden_state,
            itm_labels=itm_labels,
            mim_labels=image_labels,
            mlm_labels=mlm_labels,
        )


def flava_model_for_pretraining(
    codebook_image_size: int = 112,
    pretrained_model_key: Optional[str] = None,
    **flava_model_kwargs: Any,
    # TODO: Add parameters for loss here
) -> FLAVAForPreTraining:
    model = flava_model(**flava_model_kwargs)

    codebook = DalleVAEEncoder(image_size=codebook_image_size)
    losses = FLAVAPretrainingLoss()

    flava = FLAVAForPreTraining(
        model=model,
        image_codebook=codebook,
        loss=losses,
    )

    if pretrained_model_key is not None:
        flava.load_model(FLAVA_FOR_PRETRAINED_MAPPING[pretrained_model_key])

    return flava


class FLAVAForClassification(nn.Module, PretrainedMixin):
    def __init__(
        self,
        model: FLAVAModel,
        classifier: nn.Module,
        loss: Union[nn.Module, Callable[[Tensor, Tensor], Tensor]],
        **kwargs: Any,
    ) -> None:
        super().__init__()
        self.model = model
        self.classifier = classifier
        self.loss = loss

    def forward(
        self,
        image: Optional[Tensor] = None,
        text: Optional[Tensor] = None,
        required_embedding: Optional[EMBEDDING_OPTIONS] = None,
        labels: Optional[Tensor] = None,
        cls_index: int = 0,
    ) -> FLAVAForClassificationOutput:
        flava_output: FLAVAOutput = self.model(
            image=image,
            text=text,
            required_embedding=required_embedding,
            # Don't skip the encoder for classification
            skip_unmasked_mm_encoder=False,
        )

        hidden_state: Optional[Tensor] = None
        if required_embedding == "image":
            hidden_state = flava_output.image.last_hidden_state
        elif required_embedding == "text":
            hidden_state = flava_output.text.last_hidden_state
        else:
            hidden_state = flava_output.multimodal.last_hidden_state

        scores = self.classifier(hidden_state[:, cls_index])
        loss = self.loss(scores, labels)
        return FLAVAForClassificationOutput(
            logits=scores,
            loss=loss,
        )


def flava_model_for_classification(
    num_classes: int,
    classifier_in_dim: int = 768,
    classifier_hidden_sizes: Union[int, List[int]] = 768,
    classifier_dropout: float = 0.5,
    classifier_activation: Callable[..., nn.Module] = nn.ReLU,
    classifier_normalization: Optional[Callable[..., nn.Module]] = None,
    loss_fn: Optional[Callable[..., Tensor]] = None,
    **flava_model_kwargs: Any,
) -> FLAVAForClassification:
    model = flava_model(**flava_model_kwargs)
    classifier = MLP(
        in_dim=classifier_in_dim,
        out_dim=num_classes,
        hidden_dims=classifier_hidden_sizes,
        dropout=classifier_dropout,
        activation=classifier_activation,
        normalization=classifier_normalization,
    )

    if loss_fn is None:
        loss_fn = nn.CrossEntropyLoss()

    return FLAVAForClassification(model=model, classifier=classifier, loss=loss_fn)


class DalleConv2d(nn.Module):
    def __init__(self, n_in: int, n_out: int, kw: int) -> None:
        super().__init__()

        w = torch.empty((n_out, n_in, kw, kw), dtype=torch.float32)
        w.normal_(std=1 / math.sqrt(n_in * kw**2))

        b = torch.zeros((n_out,), dtype=torch.float32)
        self.w, self.b = nn.Parameter(w), nn.Parameter(b)
        self.kw = kw

    def forward(self, x: torch.Tensor) -> torch.Tensor:
        return nn.functional.conv2d(x, self.w, self.b, padding=(self.kw - 1) // 2)


class DalleEncoderBlock(nn.Module):
    def __init__(self, n_in: int, n_out: int, n_layers: int) -> None:
        super().__init__()
        n_hid = n_out // 4
        self.post_gain = 1 / (n_layers**2)

        self.id_path = DalleConv2d(n_in, n_out, 1) if n_in != n_out else nn.Identity()
        self.res_path = nn.Sequential(
            OrderedDict(
                [
                    ("relu_1", nn.ReLU()),
                    ("conv_1", DalleConv2d(n_in, n_hid, 3)),
                    ("relu_2", nn.ReLU()),
                    ("conv_2", DalleConv2d(n_hid, n_hid, 3)),
                    ("relu_3", nn.ReLU()),
                    ("conv_3", DalleConv2d(n_hid, n_hid, 3)),
                    ("relu_4", nn.ReLU()),
                    ("conv_4", DalleConv2d(n_hid, n_out, 1)),
                ]
            )
        )

    def forward(self, x: Tensor) -> Tensor:
        return self.id_path(x) + self.post_gain * self.res_path(x)


class DalleEncoder(nn.Module):
    def __init__(
        self,
        group_count: int = 4,
        n_hid: int = 256,
        n_blk_per_group: int = 2,
        input_channels: int = 3,
        vocab_size: int = 8192,
        **kwargs: Any,
    ) -> None:
        super().__init__()

        self.input_channels = input_channels
        n_layers = group_count * n_blk_per_group
        output_conv = DalleConv2d(8 * n_hid, vocab_size, 1)

        self.blocks = nn.Sequential(
            OrderedDict(
                [
                    ("input", DalleConv2d(input_channels, 1 * n_hid, 7)),
                    (
                        "group_1",
                        self._create_group(
                            n_layers, n_blk_per_group, 1 * n_hid, 1 * n_hid
                        ),
                    ),
                    (
                        "group_2",
                        self._create_group(
                            n_layers, n_blk_per_group, 1 * n_hid, 2 * n_hid
                        ),
                    ),
                    (
                        "group_3",
                        self._create_group(
                            n_layers, n_blk_per_group, 2 * n_hid, 4 * n_hid
                        ),
                    ),
                    (
                        "group_4",
                        self._create_group(
                            n_layers,
                            n_blk_per_group,
                            4 * n_hid,
                            8 * n_hid,
                            use_pool=False,
                        ),
                    ),
                    (
                        "output",
                        nn.Sequential(
                            OrderedDict([("relu", nn.ReLU()), ("conv", output_conv)])
                        ),
                    ),
                ]
            )
        )

    def _create_group(
        self,
        n_layers: int,
        n_blk_per_group: int,
        n_in: int,
        n_hid: int,
        use_pool: bool = True,
    ) -> nn.Module:
        make_blk = partial(DalleEncoderBlock, n_layers=n_layers)
        blk_range = range(n_blk_per_group)
        blocks: OrderedDict[str, nn.Module] = OrderedDict()
        for i in blk_range:
            if i == 0:
                blocks[f"block_{i+1}"] = make_blk(n_in, n_hid)
            else:
                blocks[f"block_{i+1}"] = make_blk(n_hid, n_hid)

        if use_pool:
            blocks["pool"] = nn.MaxPool2d(kernel_size=2)

        return nn.Sequential(blocks)

    def forward(self, x: torch.Tensor) -> torch.Tensor:
        if len(x.shape) != 4:
            raise ValueError(f"input shape {x.shape} is not 4d")
        if x.shape[1] != self.input_channels:
            raise ValueError(
                f"input has {x.shape[1]} channels but model built for {self.input_channels}"
            )
        # if x.dtype != torch.float32:
        # 	raise ValueError('input must have dtype torch.float32')
        return self.blocks(x)


class DalleVAEEncoder(nn.Module, PretrainedMixin):
    def __init__(
        self, image_size: Union[int, Tuple[int, int]] = 112, pretrained: bool = True
    ):
        super().__init__()
        self.image_size = image_size
        self.encoder = DalleEncoder()
        if pretrained:
            self.load_model()

    def load_model(self) -> Any:  # type: ignore
        # TODO (T116682215): Network error due to FLAVA model relying on access to openAI
        encoder = super().load_model(
            "https://cdn.openai.com/dall-e/encoder.pkl", load_state_dict=False
        )
        self.encoder.load_state_dict(encoder.state_dict())  # type: ignore
        return self.state_dict()

    def get_codebook_indices(self, images: Tensor) -> Tensor:
        z_logits = self.encoder(images)
        return torch.argmax(z_logits, axis=1)  # type: ignore

    def get_codebook_probs(self, images: Tensor) -> Tensor:
        z_logits = self.encoder(images)
        return nn.Softmax(dim=1)(z_logits)

    def forward(self, img_seq_prob: Tensor) -> Tensor:
        return self.get_codebook_indices(img_seq_prob)<|MERGE_RESOLUTION|>--- conflicted
+++ resolved
@@ -83,313 +83,6 @@
         layernorm=layernorm,
         pooler=pooler,
     )
-
-
-<<<<<<< HEAD
-=======
-# NOTE:
-# 1) There is a possibility of using dataclass for similar
-#    style kwargs for encoders. Didn't explore due to readability.
-def flava_model(
-    # Image encoder specific parameters
-    image_hidden_size: int = 768,
-    image_num_attention_heads: int = 12,
-    image_num_hidden_layers: int = 12,
-    image_hidden_dropout_prob: float = 0.0,
-    image_intermediate_size: int = 3072,
-    image_intermediate_activation: Callable[..., Tensor] = nn.functional.gelu,
-    image_attention_probs_dropout_prob: float = 0.0,
-    image_layer_norm_eps: float = 1e-12,
-    use_image_masking: bool = True,
-    image_size: int = 224,
-    patch_size: int = 16,
-    num_channels: int = 3,
-    # Text encoder specific parameters
-    text_hidden_size: int = 768,
-    text_num_attention_heads: int = 12,
-    text_num_hidden_layers: int = 12,
-    text_hidden_dropout_prob: float = 0.0,
-    text_intermediate_size: int = 3072,
-    text_intermediate_activation: Callable[..., Tensor] = nn.functional.gelu,
-    text_attention_probs_dropout_prob: float = 0.0,
-    text_layer_norm_eps: float = 1e-12,
-    vocab_size: int = 30522,
-    pad_token_id: int = 0,
-    type_vocab_size: int = 2,
-    max_position_embeddings: int = 512,
-    # Multimodal encoder specific parameters
-    multimodal_hidden_size: int = 768,
-    multimodal_num_attention_heads: int = 12,
-    multimodal_num_hidden_layers: int = 6,
-    multimodal_hidden_dropout_prob: float = 0.0,
-    multimodal_intermediate_size: int = 3072,
-    multimodal_intermediate_activation: Callable[..., Tensor] = nn.functional.gelu,
-    multimodal_attention_probs_dropout_prob: float = 0.0,
-    multimodal_layer_norm_eps: float = 1e-12,
-    **kwargs: Any,
-):
-    image_encoder = flava_image_encoder(
-        hidden_size=image_hidden_size,
-        num_attention_heads=image_num_attention_heads,
-        num_hidden_layers=image_num_hidden_layers,
-        use_image_masking=use_image_masking,
-        hidden_dropout_prob=image_hidden_dropout_prob,
-        intermediate_size=image_intermediate_size,
-        intermediate_activation=image_intermediate_activation,
-        attention_probs_dropout_prob=image_attention_probs_dropout_prob,
-        layer_norm_eps=image_layer_norm_eps,
-        image_size=image_size,
-        patch_size=patch_size,
-        num_channels=num_channels,
-    )
-
-    text_encoder = flava_text_encoder(
-        hidden_size=text_hidden_size,
-        num_attention_heads=text_num_attention_heads,
-        num_hidden_layers=text_num_hidden_layers,
-        hidden_dropout_prob=text_hidden_dropout_prob,
-        intermediate_size=text_intermediate_size,
-        intermediate_activation=text_intermediate_activation,
-        attention_probs_dropout_prob=text_attention_probs_dropout_prob,
-        layer_norm_eps=text_layer_norm_eps,
-        vocab_size=vocab_size,
-        pad_token_id=pad_token_id,
-        type_vocab_size=type_vocab_size,
-        max_position_embeddings=max_position_embeddings,
-    )
-    mm_encoder = flava_multimodal_encoder(
-        hidden_size=multimodal_hidden_size,
-        num_attention_heads=multimodal_num_attention_heads,
-        num_hidden_layers=multimodal_num_hidden_layers,
-        hidden_dropout_prob=multimodal_hidden_dropout_prob,
-        intermediate_size=multimodal_intermediate_size,
-        intermediate_activation=multimodal_intermediate_activation,
-        attention_probs_dropout_prob=multimodal_attention_probs_dropout_prob,
-        layer_norm_eps=multimodal_layer_norm_eps,
-    )
-
-    image_to_mm_projection = nn.Linear(image_hidden_size, multimodal_hidden_size)
-    text_to_mm_projection = nn.Linear(text_hidden_size, multimodal_hidden_size)
-
-    return FLAVAModel(
-        image_encoder=image_encoder,
-        text_encoder=text_encoder,
-        mm_encoder=mm_encoder,
-        image_to_mm_projection=image_to_mm_projection,
-        text_to_mm_projection=text_to_mm_projection,
-    )
-
-
-def flava_model_for_pretraining(
-    codebook_image_size: int = 112,
-    pretrained_model_key: Optional[str] = None,
-    **flava_model_kwargs: Any,
-    # TODO: Add parameters for loss here
-):
-    model = flava_model(**flava_model_kwargs)
-
-    codebook = DalleVAEEncoder(image_size=codebook_image_size)
-    losses = FLAVAPretrainingLoss()
-
-    flava = FLAVAForPreTraining(
-        model=model,
-        image_codebook=codebook,
-        loss=losses,
-    )
-
-    if pretrained_model_key is not None:
-        flava.load_model(FLAVA_FOR_PRETRAINED_MAPPING[pretrained_model_key])
-
-    return flava
-
-
-def flava_model_for_classification(
-    num_classes: int,
-    classifier_in_dim: int = 768,
-    classifier_hidden_sizes: Union[int, List[int]] = 768,
-    classifier_dropout: float = 0.5,
-    classifier_activation: Callable[..., nn.Module] = nn.ReLU,
-    classifier_normalization: Optional[Callable[..., nn.Module]] = None,
-    loss_fn: Optional[Callable[..., Tensor]] = None,
-    pretrained_model_key: Optional[str] = "flava_full",
-    **flava_model_kwargs: Any,
-):
-    model = flava_model(**flava_model_kwargs)
-    classifier = MLP(
-        in_dim=classifier_in_dim,
-        out_dim=num_classes,
-        hidden_dims=classifier_hidden_sizes,
-        dropout=classifier_dropout,
-        activation=classifier_activation,
-        normalization=classifier_normalization,
-    )
-
-    if loss_fn is None:
-        loss_fn = nn.CrossEntropyLoss()
-
-    classification_model = FLAVAForClassification(
-        model=model, classifier=classifier, loss=loss_fn
-    )
-    if pretrained_model_key is not None:
-        classification_model.load_model(
-            FLAVA_FOR_PRETRAINED_MAPPING[pretrained_model_key], strict=False
-        )
-    return classification_model
-
-
-def to_2tuple(x):
-    if isinstance(x, collections.abc.Iterable):
-        return x
-    return (x, x)
-
-
->>>>>>> 5d8e9976
-@dataclass
-class FLAVAForClassificationOutput(ModelOutput):
-    logits: Tensor
-    loss: Tensor
-
-
-class FLAVAModel(nn.Module, PretrainedMixin):
-    def __init__(
-        self,
-        image_encoder: nn.Module,
-        text_encoder: nn.Module,
-        mm_encoder: nn.Module,
-        image_to_mm_projection: nn.Module,
-        text_to_mm_projection: nn.Module,
-        **kwargs: Any,
-    ) -> None:
-        super().__init__()
-        self.image_encoder = image_encoder
-        self.text_encoder = text_encoder
-        self.mm_encoder = mm_encoder
-        self.image_to_mm_projection = image_to_mm_projection
-        self.text_to_mm_projection = text_to_mm_projection
-
-    def forward(
-        self,
-        image: Optional[Tensor] = None,
-        text: Optional[Tensor] = None,
-        image_patches_mask: Optional[Tensor] = None,
-        text_masked: Optional[Tensor] = None,
-        required_embedding: Optional[EMBEDDING_OPTIONS] = None,
-        skip_unmasked_mm_encoder: bool = True,
-    ) -> FLAVAOutput:
-        if required_embedding is None:
-            if image is not None and text is not None:
-                required_embedding = "mm"
-            elif image is not None:
-                required_embedding = "image"
-            else:
-                required_embedding = "text"
-
-        image_outputs = self._encode_data_to_embeddings(
-            image,
-            required_embedding,
-            ["image", "mm"],
-            self.encode_image,
-        )
-        text_outputs = self._encode_data_to_embeddings(
-            text,
-            required_embedding,
-            ["text", "mm"],
-            self.encode_text,
-        )
-        image_masked_outputs = self._encode_data_to_embeddings(
-            image,
-            required_embedding,
-            ["image", "mm"],
-            partial(self.encode_image, image_patches_mask=image_patches_mask),
-        )
-        text_masked_outputs = self._encode_data_to_embeddings(
-            text_masked,
-            required_embedding,
-            ["text", "mm"],
-            self.encode_text,
-        )
-
-        multimodal_outputs = FLAVATransformerOutput()
-        multimodal_masked_outputs = FLAVATransformerOutput()
-
-        if required_embedding == "mm":
-            # Take last hidden state and not the last_hidden_state because
-            # for flava we want the hidden state without final layernorm.
-            if not skip_unmasked_mm_encoder:
-                # Unmasked multimodal embedding is not currently used by any of the FLAVA losses.
-                multimodal_outputs = self.encode_mm(
-                    image_outputs.hidden_states[-1]
-                    if image_outputs.hidden_states
-                    else None,
-                    text_outputs.hidden_states[-1]
-                    if text_outputs.hidden_states
-                    else None,
-                )
-            multimodal_masked_outputs = self.encode_mm(
-                image_masked_outputs.hidden_states[-1]
-                if image_masked_outputs.hidden_states
-                else None,
-                text_masked_outputs.hidden_states[-1]
-                if text_masked_outputs.hidden_states
-                else None,
-            )
-
-        return FLAVAOutput(
-            image=image_outputs,
-            image_masked=image_masked_outputs,
-            text=text_outputs,
-            text_masked=text_masked_outputs,
-            multimodal=multimodal_outputs,
-            multimodal_masked=multimodal_masked_outputs,
-        )
-
-    def encode_image(
-        self, image: Tensor, image_patches_mask: Optional[Tensor] = None
-    ) -> Optional[FLAVATransformerOutput]:
-        if image_patches_mask is not None:
-            return self.image_encoder(image, image_patches_mask)
-        else:
-            return self.image_encoder(image)
-
-    def encode_text(
-        self,
-        text: Tensor,
-        text_mask: Optional[Tensor] = None,
-    ) -> Optional[FLAVATransformerOutput]:
-        # TODO(asg): Give proper parameter names when implementing text encoder
-        return self.text_encoder(
-            input_ids=text,
-            attention_mask=text_mask,
-        )
-
-    def _encode_data_to_embeddings(
-        self,
-        data: Optional[Tensor],
-        selected_head_encoder: EMBEDDING_OPTIONS,
-        encoder_options: List[EMBEDDING_OPTIONS],
-        encode_callable: Callable[..., FLAVATransformerOutput],
-    ) -> Optional[FLAVATransformerOutput]:
-        output = FLAVATransformerOutput()
-
-        if data is not None and selected_head_encoder in encoder_options:
-            output = encode_callable(data)
-
-        return output
-
-    def encode_mm(
-        self,
-        image_embedding: Tensor,
-        text_embedding: Tensor,
-    ) -> FLAVATransformerOutput:
-        if image_embedding is None or text_embedding is None:
-            # Since nothing is passed, it might be case without
-            # masked data let's say.
-            return FLAVATransformerOutput()
-
-        image_embedding = self.image_to_mm_projection(image_embedding)
-        text_embedding = self.text_to_mm_projection(text_embedding)
-        fused_state = torch.cat([image_embedding, text_embedding], dim=1)
-        return self.mm_encoder(fused_state)
 
 
 # NOTE:
@@ -485,6 +178,215 @@
     )
 
 
+def flava_model_for_pretraining(
+    codebook_image_size: int = 112,
+    pretrained_model_key: Optional[str] = None,
+    **flava_model_kwargs: Any,
+    # TODO: Add parameters for loss here
+) -> FLAVAForPreTraining:
+    model = flava_model(**flava_model_kwargs)
+
+    codebook = DalleVAEEncoder(image_size=codebook_image_size)
+    losses = FLAVAPretrainingLoss()
+
+    flava = FLAVAForPreTraining(
+        model=model,
+        image_codebook=codebook,
+        loss=losses,
+    )
+
+    if pretrained_model_key is not None:
+        flava.load_model(FLAVA_FOR_PRETRAINED_MAPPING[pretrained_model_key])
+
+    return flava
+
+
+def flava_model_for_classification(
+    num_classes: int,
+    classifier_in_dim: int = 768,
+    classifier_hidden_sizes: Union[int, List[int]] = 768,
+    classifier_dropout: float = 0.5,
+    classifier_activation: Callable[..., nn.Module] = nn.ReLU,
+    classifier_normalization: Optional[Callable[..., nn.Module]] = None,
+    loss_fn: Optional[Callable[..., Tensor]] = None,
+    pretrained_model_key: Optional[str] = "flava_full",
+    **flava_model_kwargs: Any,
+) -> FLAVAForClassification:
+    model = flava_model(**flava_model_kwargs)
+    classifier = MLP(
+        in_dim=classifier_in_dim,
+        out_dim=num_classes,
+        hidden_dims=classifier_hidden_sizes,
+        dropout=classifier_dropout,
+        activation=classifier_activation,
+        normalization=classifier_normalization,
+    )
+
+    if loss_fn is None:
+        loss_fn = nn.CrossEntropyLoss()
+
+    classification_model = FLAVAForClassification(
+        model=model, classifier=classifier, loss=loss_fn
+    )
+    if pretrained_model_key is not None:
+        classification_model.load_model(
+            FLAVA_FOR_PRETRAINED_MAPPING[pretrained_model_key], strict=False
+        )
+    return classification_model
+
+
+def to_2tuple(x: int) -> Tuple[int, int]:
+    return (x, x)
+
+
+@dataclass
+class FLAVAForClassificationOutput(ModelOutput):
+    logits: Tensor
+    loss: Tensor
+
+
+class FLAVAModel(nn.Module, PretrainedMixin):
+    def __init__(
+        self,
+        image_encoder: nn.Module,
+        text_encoder: nn.Module,
+        mm_encoder: nn.Module,
+        image_to_mm_projection: nn.Module,
+        text_to_mm_projection: nn.Module,
+        **kwargs: Any,
+    ) -> None:
+        super().__init__()
+        self.image_encoder = image_encoder
+        self.text_encoder = text_encoder
+        self.mm_encoder = mm_encoder
+        self.image_to_mm_projection = image_to_mm_projection
+        self.text_to_mm_projection = text_to_mm_projection
+
+    def forward(
+        self,
+        image: Optional[Tensor] = None,
+        text: Optional[Tensor] = None,
+        image_patches_mask: Optional[Tensor] = None,
+        text_masked: Optional[Tensor] = None,
+        required_embedding: Optional[EMBEDDING_OPTIONS] = None,
+        skip_unmasked_mm_encoder: bool = True,
+    ) -> FLAVAOutput:
+        if required_embedding is None:
+            if image is not None and text is not None:
+                required_embedding = "mm"
+            elif image is not None:
+                required_embedding = "image"
+            else:
+                required_embedding = "text"
+
+        image_outputs = self._encode_data_to_embeddings(
+            image,
+            required_embedding,
+            ["image", "mm"],
+            self.encode_image,
+        )
+        text_outputs = self._encode_data_to_embeddings(
+            text,
+            required_embedding,
+            ["text", "mm"],
+            self.encode_text,
+        )
+        image_masked_outputs = self._encode_data_to_embeddings(
+            image,
+            required_embedding,
+            ["image", "mm"],
+            partial(self.encode_image, image_patches_mask=image_patches_mask),
+        )
+        text_masked_outputs = self._encode_data_to_embeddings(
+            text_masked,
+            required_embedding,
+            ["text", "mm"],
+            self.encode_text,
+        )
+
+        multimodal_outputs = FLAVATransformerOutput()
+        multimodal_masked_outputs = FLAVATransformerOutput()
+
+        if required_embedding == "mm":
+            # Take last hidden state and not the last_hidden_state because
+            # for flava we want the hidden state without final layernorm.
+            if not skip_unmasked_mm_encoder:
+                # Unmasked multimodal embedding is not currently used by any of the FLAVA losses.
+                multimodal_outputs = self.encode_mm(
+                    image_outputs.hidden_states[-1]
+                    if image_outputs.hidden_states
+                    else None,
+                    text_outputs.hidden_states[-1]
+                    if text_outputs.hidden_states
+                    else None,
+                )
+            multimodal_masked_outputs = self.encode_mm(
+                image_masked_outputs.hidden_states[-1]
+                if image_masked_outputs.hidden_states
+                else None,
+                text_masked_outputs.hidden_states[-1]
+                if text_masked_outputs.hidden_states
+                else None,
+            )
+
+        return FLAVAOutput(
+            image=image_outputs,
+            image_masked=image_masked_outputs,
+            text=text_outputs,
+            text_masked=text_masked_outputs,
+            multimodal=multimodal_outputs,
+            multimodal_masked=multimodal_masked_outputs,
+        )
+
+    def encode_image(
+        self, image: Tensor, image_patches_mask: Optional[Tensor] = None
+    ) -> Optional[FLAVATransformerOutput]:
+        if image_patches_mask is not None:
+            return self.image_encoder(image, image_patches_mask)
+        else:
+            return self.image_encoder(image)
+
+    def encode_text(
+        self,
+        text: Tensor,
+        text_mask: Optional[Tensor] = None,
+    ) -> Optional[FLAVATransformerOutput]:
+        # TODO(asg): Give proper parameter names when implementing text encoder
+        return self.text_encoder(
+            input_ids=text,
+            attention_mask=text_mask,
+        )
+
+    def _encode_data_to_embeddings(
+        self,
+        data: Optional[Tensor],
+        selected_head_encoder: EMBEDDING_OPTIONS,
+        encoder_options: List[EMBEDDING_OPTIONS],
+        encode_callable: Callable[..., FLAVATransformerOutput],
+    ) -> Optional[FLAVATransformerOutput]:
+        output = FLAVATransformerOutput()
+
+        if data is not None and selected_head_encoder in encoder_options:
+            output = encode_callable(data)
+
+        return output
+
+    def encode_mm(
+        self,
+        image_embedding: Tensor,
+        text_embedding: Tensor,
+    ) -> FLAVATransformerOutput:
+        if image_embedding is None or text_embedding is None:
+            # Since nothing is passed, it might be case without
+            # masked data let's say.
+            return FLAVATransformerOutput()
+
+        image_embedding = self.image_to_mm_projection(image_embedding)
+        text_embedding = self.text_to_mm_projection(text_embedding)
+        fused_state = torch.cat([image_embedding, text_embedding], dim=1)
+        return self.mm_encoder(fused_state)
+
+
 class FLAVAForPreTraining(nn.Module, PretrainedMixin):
     # TODOs:
     # 1. Expose logit scale
@@ -560,29 +462,6 @@
         )
 
 
-def flava_model_for_pretraining(
-    codebook_image_size: int = 112,
-    pretrained_model_key: Optional[str] = None,
-    **flava_model_kwargs: Any,
-    # TODO: Add parameters for loss here
-) -> FLAVAForPreTraining:
-    model = flava_model(**flava_model_kwargs)
-
-    codebook = DalleVAEEncoder(image_size=codebook_image_size)
-    losses = FLAVAPretrainingLoss()
-
-    flava = FLAVAForPreTraining(
-        model=model,
-        image_codebook=codebook,
-        loss=losses,
-    )
-
-    if pretrained_model_key is not None:
-        flava.load_model(FLAVA_FOR_PRETRAINED_MAPPING[pretrained_model_key])
-
-    return flava
-
-
 class FLAVAForClassification(nn.Module, PretrainedMixin):
     def __init__(
         self,
@@ -626,32 +505,6 @@
             logits=scores,
             loss=loss,
         )
-
-
-def flava_model_for_classification(
-    num_classes: int,
-    classifier_in_dim: int = 768,
-    classifier_hidden_sizes: Union[int, List[int]] = 768,
-    classifier_dropout: float = 0.5,
-    classifier_activation: Callable[..., nn.Module] = nn.ReLU,
-    classifier_normalization: Optional[Callable[..., nn.Module]] = None,
-    loss_fn: Optional[Callable[..., Tensor]] = None,
-    **flava_model_kwargs: Any,
-) -> FLAVAForClassification:
-    model = flava_model(**flava_model_kwargs)
-    classifier = MLP(
-        in_dim=classifier_in_dim,
-        out_dim=num_classes,
-        hidden_dims=classifier_hidden_sizes,
-        dropout=classifier_dropout,
-        activation=classifier_activation,
-        normalization=classifier_normalization,
-    )
-
-    if loss_fn is None:
-        loss_fn = nn.CrossEntropyLoss()
-
-    return FLAVAForClassification(model=model, classifier=classifier, loss=loss_fn)
 
 
 class DalleConv2d(nn.Module):
