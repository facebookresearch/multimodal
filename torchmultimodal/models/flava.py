--- conflicted
+++ resolved
@@ -14,11 +14,6 @@
 
 import torch
 from packaging import version
-<<<<<<< HEAD
-from torch import device, nn, Tensor
-from torchmultimodal.modules.layers.normalizations import Fp32LayerNorm
-from torchmultimodal.modules.losses.flava import FLAVAPretrainingLoss, Pooler
-=======
 from torch import nn, Tensor, device
 from torchmultimodal.modules.layers.mlp import MLP
 from torchmultimodal.modules.layers.normalizations import Fp32LayerNorm
@@ -27,7 +22,6 @@
     Pooler,
     FLAVAPretrainingLoss,
 )
->>>>>>> 2e7810f3
 from torchmultimodal.utils.common import PretrainedMixin
 
 
