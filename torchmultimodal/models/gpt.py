--- conflicted
+++ resolved
@@ -16,11 +16,7 @@
 from torchmultimodal.utils.common import checkpoint_wrapper
 
 
-<<<<<<< HEAD
-# TODO: Add docstring
-
 # TODO: add right shift
-
 # TODO: Implement generation utility in common util with RightShift
 # TODO: Add text_video_gpt.py
 
@@ -73,8 +69,6 @@
 """
 
 
-=======
->>>>>>> 2eb888cd
 class TransformerDecoderOutput(NamedTuple):
     last_hidden_states: Tensor
     hidden_states: Optional[Tuple[Tensor, ...]] = None
