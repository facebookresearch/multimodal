# Copyright (c) Meta Platforms, Inc. and affiliates.
# All rights reserved.
#
# This source code is licensed under the BSD-style license found in the
# LICENSE file in the root directory of this source tree.

from functools import partial
from typing import Any, Callable, Dict, NamedTuple, Optional, Tuple, Union

import torch
from torch import nn, Tensor

from torchmultimodal.modules.layers.activation import SiLU
from torchmultimodal.modules.layers.attention import MultiHeadAttention, SelfAttention
from torchmultimodal.modules.layers.mlp import MLP
from torchmultimodal.utils.common import checkpoint_wrapper, get_clones


class TransformerDecoderOutput(NamedTuple):
    last_hidden_states: Tensor
    hidden_states: Optional[Tuple[Tensor, ...]] = None
    attention_weights: Optional[Tuple[Tensor, ...]] = None
    past_key_values: Optional[Tuple[Dict[str, Tensor], ...]] = None


class TransformerLayerOutput(NamedTuple):
    hidden_states: Tensor
    attention_weights: Optional[Tensor] = None
    past_key_values: Optional[Dict[str, Tensor]] = None


class MultimodalGPTOutput(NamedTuple):
    decoder_output: TransformerDecoderOutput
    logits: Tensor


class MultimodalGPT(nn.Module):
    """Extends the GPT (Generative Pre-Training) model for cross-modality generation.

    This module implements the GPT model for generation of one modality given another
    following the paper `"Improving Language Understanding by Generative Pre-Training
    "<https://cdn.openai.com/research-covers/language-unsupervised/language_understanding_paper.pdf>`_.

    Attributes:
        d_model (int): Embedding dimension of the transformer decoder.
        num_in_tokens (int): Number of token states for the input modality.
        num_out_tokens (int): Number of token states for the output modality.
        latent_shape ([Tuple[int, ...]): Shape of the latent space of the output modality tokenizer. Used to reshape
            sequence of generated tokens to be decoded back to data.
        in_tokenizer (nn.Module): Tokenizer for the input modality. Must have methods ``encode``, ``lookup``.
        out_tokenizer (nn.Module): Tokenizer for the output modality. Must have methods ``encode``, ``decode``.
        mm_decoder (nn.Module): Multimodal transformer decoder. An instace of
            :py:class:`MultimodalTransformerDecoder`.
        in_projection (nn.Module, optional): Projects the input modality token embeddings to match size of the
            transformer decoder. Defaults to ``None``.
        out_projection (nn.Module, optional): Projects the output modality token embeddings to match size of the
            transformer decoder. Defaults to ``None``.
        norm_layer (Callable[..., nn.Module], optional): Which normalization layer to use. Supports ``nn.Module`` or
            partial. If ``None``, ``nn.LayerNorm`` will be used as the default.

    Args:
        in_tokens (Tensor, optional): Tensor of dimension ``(b, in_seq_len, c)`` containing tokens
            for the input modality. Defaults to ``None``.
        out_tokens (Tensor, optional): Tensor of dimension ``(b, out_seq_len, c')`` containing tokens
            for the output modality. Defaults to ``None``.
        in_pos_ids (Tensor, optional): Tensor of dimension ``(b, in_seq_len)`` containing indices for the
            input modality position embeddings. Defaults to ``None``.
        out_pos_ids (Tensor, optional): Tensor of dimension ``(b, out_seq_len)`` containing indices for the
            output modality position embeddings. Defaults to ``None``.
        attn_mask (Tensor, optional): Tensor of dimension ``(q_seq_len, k_seq_len)`` or ``(b, q_seq_len, k_seq_len)``
            where prefixes ``q`` and ``k`` stand for query and key. Contains 1s for positions to attend to and 0s
            for masked positions. Defaults to ``None``.
        head_mask (Tensor, optional): Tensor of dimension ``(h, q_seq_len, k_seq_len)`` or ``(b, h, q_seq_len, k_seq_len)``.
            Masks need to be specified for each attention head. Defaults to ``None``.
        logits_mask (Tensor, optional): Tensor of dimension ``(seq_len, num_tokens)`` or ``(b, seq_len, num_tokens)``
            to ensure we only calculate probabilities from tokens of the corresponding modality sequence.
        use_cache (bool, optional): If ``True``, caches past key/value tensors for faster decoding. If ``False``,
            recomputes key and value for each decoding step. Defaults to ``False``.
        causal (bool. optional): If ``True``, use causal attention. Defaults to ``False``.
        right_shift (bool): If ``True``, shifts the embedding vectors to the right and prepends it with start of
            sentence token. Defaults to ``False``. This option is disregarded during training mode
        return_attn_weights (bool, optional): If ``True``, returns attention probabilities of each transformer
            layer. Defaults to ``False``.
        return_hidden_states (bool): If ``True``, returns the embeddings of each transformer layer. Defaults to
            ``False``.

    Raises:
        AttributeError: If input tokenizer does not implement methods ``encode`` and ``lookup`` or if output
            tokenizer does not implement methods ``encode``, ``lookup`` and ``decode``.
    """

    def __init__(
        self,
        d_model: int,
        num_in_tokens: int,
        num_out_tokens: int,
        latent_shape: Tuple[int, ...],
        in_tokenizer: nn.Module,
        out_tokenizer: nn.Module,
        mm_decoder: nn.Module,
        in_projection: Optional[nn.Module] = None,
        out_projection: Optional[nn.Module] = None,
        norm_layer: Optional[Callable[..., nn.Module]] = None,
    ) -> None:
        super().__init__()
        if not all(
            [hasattr(in_tokenizer, attr_name) for attr_name in ["encode", "lookup"]]
        ):
            raise AttributeError(
                "Input modality tokenizer must have methods 'encode' and 'lookup'."
            )

        if not all(
            [
                hasattr(out_tokenizer, attr_name)
                for attr_name in ["encode", "lookup", "decode"]
            ]
        ):
            raise AttributeError(
                "Output modality tokenizer must have methods 'encode', 'lookup' and 'decode'."
            )

<<<<<<< HEAD
        self.num_tokens = num_tokens
=======
        num_tokens = num_in_tokens + num_out_tokens
        self.num_in_tokens = num_in_tokens
        self.num_out_tokens = num_out_tokens
>>>>>>> bfa076eb
        self.latent_shape = latent_shape
        self.in_tokenizer = in_tokenizer
        self.out_tokenizer = out_tokenizer
        self.mm_decoder = mm_decoder
        self.in_projection = in_projection
        self.out_projection = out_projection
        if norm_layer is None:
            norm_layer = partial(nn.LayerNorm, eps=1e-5)
        self.norm = norm_layer(normalized_shape=d_model)
        self.to_logit = nn.Linear(d_model, num_tokens, bias=False)
        # This will give us equal probabilities after the soft max layer initially to avoid biasing
        # towards any particular prediction category
        self.to_logit.weight.data.copy_(torch.zeros(num_tokens, d_model))

    def forward(
        self,
        in_tokens: Optional[Tensor] = None,
        out_tokens: Optional[Tensor] = None,
        in_pos_ids: Optional[Tensor] = None,
        out_pos_ids: Optional[Tensor] = None,
        attn_mask: Optional[Tensor] = None,
        head_mask: Optional[Tensor] = None,
        logits_mask: Optional[Tensor] = None,
        use_cache: bool = False,
        causal: bool = False,
        right_shift: bool = False,
        return_attn_weights: bool = False,
        return_hidden_states: bool = False,
    ) -> MultimodalGPTOutput:
        decoder_output = self.fwd(
            in_tokens=in_tokens,
            out_tokens=out_tokens,
            in_pos_ids=in_pos_ids,
            out_pos_ids=out_pos_ids,
            attn_mask=attn_mask,
            head_mask=head_mask,
            use_cache=use_cache,
            causal=causal,
            right_shift=right_shift,
            return_attn_weights=return_attn_weights,
            return_hidden_states=return_hidden_states,
        )

        hidden_states = decoder_output.last_hidden_states
        logits = self.logit_projection(hidden_states, logits_mask)

        return MultimodalGPTOutput(decoder_output, logits)

    def fwd(
        self,
        in_tokens: Optional[Tensor] = None,
        out_tokens: Optional[Tensor] = None,
        in_pos_ids: Optional[Tensor] = None,
        out_pos_ids: Optional[Tensor] = None,
        attn_mask: Optional[Tensor] = None,
        head_mask: Optional[Tensor] = None,
        use_cache: bool = False,
        causal: bool = False,
        right_shift: bool = False,
        return_attn_weights: bool = False,
        return_hidden_states: bool = False,
    ) -> TransformerDecoderOutput:
        # During training this method is used in the forward pass to decode input- and
        # output- tokens.
        # During generation this method is used for autoregressive decoding.
        if (in_tokens is None) and (out_tokens is None):
            raise ValueError(
                "input-modality token and output-modality token sequences cannot be both empty"
            )

        # Look up embeddings for the given tokens and project to fit the size of the
        # transformer decoder
        in_modality = out_modality = None

        if in_tokens is not None:
            # (b, in_seq_len, in_emb_dim)
            in_modality = self.lookup(in_tokens, "in")
            if self.in_projection is not None:
                in_modality = self.in_projection(
                    in_modality
                )  # (b, in_seq_len, d_model)
        if out_tokens is not None:
            # (b, out_seq_len, out_emb_dim)
            out_modality = self.lookup(out_tokens, "out")
            if self.out_projection is not None:
                out_modality = self.out_projection(
                    out_modality
                )  # (b, out_seq_len, d_model)

        return self.mm_decoder(
            in_modality=in_modality,
            out_modality=out_modality,
            in_pos_ids=in_pos_ids,
            out_pos_ids=out_pos_ids,
            attn_mask=attn_mask,
            head_mask=head_mask,
            use_cache=use_cache,
            causal=causal,
            right_shift=right_shift,
            return_attn_weights=return_attn_weights,
            return_hidden_states=return_hidden_states,
        )

    def logit_projection(
        self, hidden_states: Tensor, logits_mask: Optional[Tensor] = None
    ) -> Tensor:
        if logits_mask is not None and logits_mask.dim() == 2:
            logits_mask = logits_mask.unsqueeze(
                0
            )  # (seq_len, num_tokens) -> (b, seq_len, num_tokens)

        out = self.norm(hidden_states)
        logits = self.to_logit(hidden_states)
        max_neg_value = -torch.finfo(logits.dtype).max
        if logits_mask is not None:
            logits.masked_fill_(logits_mask == 0, max_neg_value)

        return logits  # (b, seq_len, num_tokens)

    def encode(self, x: Any, modality: str, **kwargs: Any) -> Tensor:
        """Converts data to token ids.

        Although this is not part of the forward pass, it is used to generate labels for training
        as well as inputs for autoregressive decoding.

        Args:
            x (Any): Data to be encoded, e.g., ``List[str]`` for text, ``Tensor`` of shape
                ``(b, c, d1, ..., dn)`` for audio/image/video.
            modality (str): Input or output modality string used to select the encoder.
            kwargs (Any): Other keyword arguments suitable for the encoder.

        Returns:
            A tensor of token ids of shape ``(b, seq_len)``.

        Rasies:
            ValueError: If ``modality`` is neither ``in`` nor ``out``.
        """
        if modality == "in":
            encoder = self.in_tokenizer.encode
        elif modality == "out":
            encoder = self.out_tokenizer.encode
        else:
            raise ValueError(f"Invalid modality parameter: {modality}")

        token_ids = encoder(x, **kwargs)  # type: ignore

        # For generation we need to flatten the tokens
        return token_ids.flatten(
            start_dim=1, end_dim=-1
        )  # (b, d1, ..., dn) -> (b, seq_len)

    def decode(self, token_ids: Tensor, **kwargs: Any) -> Any:
        """Converts out-modality tokens ids back to data during generation.

        Args:
            token_ids (Tensor): Token ID sequence ``(b, seq_len)`` to be decoded.
            kwargs (Any): Other keywords arguments suitable for the decoder.

        Returns:
            The decoded data, e.g., ``List[str]`` for text, a tensor of shape ``(b, c, d1. ,,, dn)`` for
                audio/image/video.
        """
        if len(token_ids.shape) != 2:
            raise ValueError(
                f"Shape of token ids should be '(batch_size, sequence_length)' but got {token_ids.shape}"
            )
        # Check if the generated sequence length matches that inferred from the latent embedding space
        latent_seq_len = torch.prod(torch.tensor(self.latent_shape)).item()
        if token_ids.shape[1] != latent_seq_len:
            raise ValueError(
                f"Sequence to decode does not match that inferred from the tokenizer: {latent_seq_len}"
            )

        # Reshape the sequence of token ids back to dim of latent space
        token_ids = token_ids.view(
            token_ids.shape[0], *self.latent_shape
        )  # (b, seq_len) -> (b, d1, ..., dn)

        return self.out_tokenizer.decode(token_ids, **kwargs)  # type: ignore

    def lookup(self, token_ids: Tensor, modality: str) -> Tensor:
        """Looks up the latent embeddings corresponding to the token ids during generation.

        We ask each tokenizer to implement this method. An example is
        :py:class:`torchmultimodal.models.vqvae.VQVAE`.
        """
        if modality == "in":
            tokenizer = self.in_tokenizer
        elif modality == "out":
            tokenizer = self.out_tokenizer
        else:
            raise ValueError(f"Invalid modality parameter: {modality}")

        return tokenizer.lookup(token_ids)  # type: ignore


class MultimodalTransformerDecoder(nn.Module):
    """A transformer decoder for two modalities

    The token- and position- embedding layers are per modality:
        * During training both modalities are fed into the module and concatenated as a single sequence of
            tokenized embedding vectors
        * During generation the future data points are predicted step-wise from the past. The input modality
            is processed before the output modality (see ``torchmultimodal.utils.common.generate``). Therefore,
            at any point in time the input data contains only one modality.

    Attributes:
        in_pos_emb (nn.Module): Input modality position embedding layer.
        out_pos_emb (nn.Module): Output modality position embedding layer.
        decoder (nn.Module): The transformer decoder. An instance of :py:class:`TransformerDecoder`.
        right_shift (nn.Module): Layer that shifts the embedding vectors to the right and prepends it with
            start of sentence token (SOS). An instance of :py:class:`RightShift`.

        Note:
            * During training mode, the SOS token is prepended to the left of the concatenated input and
                output modality sequence;
            * During generation mode, the SOS token is only required for the input modality sequence as
                the initial token to be learnt from. Right shift should be turned off
                (``right_shift = False``, see args) when we start to generate the output modality samples.

    Args:
        in_modality (Tensor, optional): Tensor of dimension ``(b, in_seq_len, d_model)`` containing tokenized
            embeddings for the input modality. Defaults to ``None``.
        out_modality (Tensor, optional): Tensor of dimension ``(b, out_seq_len, d_model')`` containing tokenized
            embeddings for the output modality. Defaults to ``None``.
        in_pos_ids (Tensor, optional): Tensor of dimension ``(b, in_seq_len)`` containing indices for the
            input modality position embeddings. Defaults to ``None``.
        out_pos_ids (Tensor, optional): Tensor of dimension ``(b, out_seq_len)`` containing indices for the
            output modality position embeddings. Defaults to ``None``.
        attn_mask (Tensor, optional): Tensor of dimension ``(q_seq_len, k_seq_len)`` or ``(b, q_seq_len, k_seq_len)``
            where prefixes ``q`` and ``k`` stand for query and key. Contains 1s for positions to attend to and 0s
            for masked positions. Defaults to ``None``.
        head_mask (Tensor, optional): Tensor of dimension ``(h, q_seq_len, k_seq_len)`` or ``(b, h, q_seq_len, k_seq_len)``.
            Masks need to be specified for each attention head. Defaults to ``None``.
        use_cache (bool, optional): If ``True``, caches past key/value tensors for faster decoding. If ``False``,
            recomputes key and value for each decoding step. Defaults to ``False``.
        causal (bool. optional): If ``True``, use causal attention. Defaults to ``False``.
        right_shift (bool): If ``True``, shifts the embedding vectors to the right and prepends it with start of
            sentence token. Defaults to ``False``. This option is disregarded during training mode
        return_attn_weights (bool, optional): If ``True``, returns attention probabilities of each transformer
            layer. Defaults to ``False``.
        return_hidden_states (bool): If ``True``, returns the embeddings of each transformer layer. Defaults to
            ``False``.
    """

    def __init__(
        self,
        in_pos_emb: nn.Module,
        out_pos_emb: nn.Module,
        decoder: nn.Module,
        right_shift: nn.Module,
    ) -> None:
        super().__init__()

        self.in_pos_emb = in_pos_emb
        self.out_pos_emb = out_pos_emb
        self.decoder = decoder
        self.right_shift = right_shift

    def forward(
        self,
        in_modality: Optional[Tensor] = None,
        out_modality: Optional[Tensor] = None,
        in_pos_ids: Optional[Tensor] = None,
        out_pos_ids: Optional[Tensor] = None,
        attn_mask: Optional[Tensor] = None,
        head_mask: Optional[Tensor] = None,
        use_cache: bool = False,
        causal: bool = False,
        right_shift: bool = False,
        return_attn_weights: bool = False,
        return_hidden_states: bool = False,
    ) -> TransformerDecoderOutput:
        if (in_modality is None) and (out_modality is None):
            raise ValueError(
                "in_modality and out_modality sequences cannot be both empty"
            )

        # Since generation is based on the previous data point (autoregressive) where
        # only one modality is needed at any point along the sequence, either input
        # or output modality can be None.
        # Whereas training is done by paralleling all data points so both modalities
        # should be present. Position ids are optional as they can be derived from
        # the sequence length of each modality.
        if in_modality is None:
            out_pos_ids = self._norm_pos_ids(out_modality, out_pos_ids)
            x = out_modality + self.out_pos_emb(out_pos_ids)
        elif out_modality is None:
            in_pos_ids = self._norm_pos_ids(in_modality, in_pos_ids)
            x = in_modality + self.in_pos_emb(in_pos_ids)
        else:
            in_pos_ids = self._norm_pos_ids(in_modality, in_pos_ids)
            out_pos_ids = self._norm_pos_ids(out_modality, out_pos_ids)
            x_in = in_modality + self.in_pos_emb(in_pos_ids)
            x_out = out_modality + self.out_pos_emb(out_pos_ids)
            x = torch.cat((x_in, x_out), dim=1)

        if self.training or right_shift:
            x = self.right_shift(x)

        return self.decoder(
            x,
            attn_mask,
            head_mask,
            use_cache,
            causal,
            return_attn_weights,
            return_hidden_states,
        )

    def _norm_pos_ids(self, x: Tensor, pos_ids: Optional[Tensor] = None) -> Tensor:
        b, seq_len, _ = x.shape
        if pos_ids is None:
            pos_ids = torch.arange(seq_len, dtype=torch.long, device=x.device)[
                None, :
            ]  # (b, seq_len)

        if pos_ids.shape != (b, seq_len):
            raise ValueError(
                "input sequence and position ids must be equal in batch size and length"
            )

        return pos_ids


class TransformerDecoder(nn.Module):
    """A transformer decoder

    Attributes:
        decoder_layer (nn.Module): The transformer decoder layer. An instance of
            :py:class:`TransformerDecoderLayer
        num_layers (int): The number of transformer decoder layers to be stacked up.

    Args:
        hidden_states (Tensor): Tensor of the embedding vectors of dimension ``(b, seq_len, emb_dim)``.
        attn_mask (Tensor, optional): Tensor of dimension ``(q_seq_len, k_seq_len)`` or ``(b, q_seq_len, k_seq_len)``
            where prefixes ``q`` and ``k`` stand for query and key. Contains 1s for positions to attend to and 0s
            for masked positions. Defaults to ``None``.
        head_mask (Tensor, optional): Tensor of dimension ``(h, q_seq_len, k_seq_len)`` or ``(b, h, q_seq_len, k_seq_len)``.
            Masks need to be specified for each attention head. Defaults to ``None``.
        use_cache (bool, optional): If ``True``, caches past key/value tensors for faster decoding. If ``False``,
            recomputes key and value for each decoding step. Defaults to ``False``.
        causal (bool. optional): If ``True``, use causal attention. Defaults to ``False``.
        return_attn_weights (bool, optional): If ``True``, returns attention probabilities of each transformer
            layer. Defaults to ``False``.
        return_hidden_states (bool): If ``True``, returns the embeddings of each transformer layer. Defaults to
            ``False``.
    """

    def __init__(
        self,
        decoder_layer: nn.Module,
        num_layers: int = 12,
    ) -> None:
        super().__init__()
        self.layers = get_clones(decoder_layer, num_layers)
        self.num_layers = num_layers

    def forward(
        self,
        hidden_states: Tensor,
        attn_mask: Optional[Tensor] = None,
        head_mask: Optional[Tensor] = None,
        use_cache: bool = False,
        causal: bool = False,
        return_attn_weights: bool = False,
        return_hidden_states: bool = False,
    ) -> TransformerDecoderOutput:
        if attn_mask is not None and attn_mask.dim() == 2:
            attn_mask = attn_mask[
                None, None, :, :
            ]  # (q_seq_len, k_seq_len) -> (b, h, q_seq_len, k_seq_len)

        if head_mask is not None and head_mask.dim() == 3:
            head_mask = head_mask[None, :, :, :]

        all_hidden_states: Tuple[Tensor, ...] = () if return_hidden_states else None
        all_attentions: Tuple[Tensor, ...] = () if return_attn_weights else None
        all_past_key_values: Tuple[Dict[str, Tensor], ...] = () if use_cache else None

        for layer in self.layers:
            if return_hidden_states:
                all_hidden_states = all_hidden_states + (hidden_states,)
            layer_outputs = layer(
                hidden_states,
                attn_mask,
                head_mask,
                use_cache,
                causal,
                return_attn_weights,
            )
            hidden_states = layer_outputs.hidden_states
            if return_attn_weights:
                all_attentions = all_attentions + (layer_outputs.attention_weights,)
            if use_cache:
                all_past_key_values = all_past_key_values + (
                    layer_outputs.past_key_values,
                )

        if return_hidden_states:
            all_hidden_states = all_hidden_states + (hidden_states,)

        return TransformerDecoderOutput(
            last_hidden_states=hidden_states,
            hidden_states=all_hidden_states,
            attention_weights=all_attentions,
            past_key_values=all_past_key_values,
        )


class TransformerDecoderLayer(nn.Module):
    """A single layer from a GPT transformer decoder

    Layer norm is applied before the attention layer and the feedforward layer so that the gradients are
    well-behaved at initialization for training stability. This is also called "Pre-LN Transformer" studied in
    `"On Layer Normalization in the Transformer Architecture"<https://arxiv.org/pdf/2002.04745.pdf>`_

    Attributes:
        d_model (int): Dimension of the embeddings.
        n_head (int): Number of attention heads.
        dropout (float, optional): Dropout probability used in the dropout layers. Defaults to ``0.1``.
        activation (Union[str, Callable], optional): Activation used by the feedforward layer. Defaults to
            ``SiLU``.
        attn_module (nn.Module): Self attention module. Defaults to ``SelfAttention`` with dropout rate equal
            to ``0.1``.

    Args:
        x (Tensor): input embedding vectors.
        attn_mask (Tensor, optional): Tensor of dimension ``(b, q_seq_len, k_seq_len)`` where prefixes ``q``
            and ``k`` stand for query and key. Contains 1s for positions to attend to and 0s for masked positions.
            Defaults to ``None``.
        head_mask (Tensor, optional): Tensor of dimension ``(b, h, q_seq_len, k_seq_len)``. Masks need to be
            specified for each attention head. Defaults to ``None``.
        use_cache (bool, optional): If ``True``, caches past key/value tensors for faster decoding. If ``False``,
            recomputes key and value for each decoding step. Defaults to ``False``.
        causal (bool. optional): If ``True``, use causal attention. Defaults to ``False``.
        return_attn_weights (bool, optional): If ``True``, returns attention probabilities of the layer.
            Defaults to ``False``.
    """

    def __init__(
        self,
        d_model: int = 768,
        n_head: int = 12,
        dropout: float = 0.1,
        activation: Callable[..., nn.Module] = SiLU,
        attn_module: nn.Module = SelfAttention(attn_dropout=0.1),
    ) -> None:
        super().__init__()

        self.norm_attn = nn.LayerNorm(d_model)
        self.norm_mlp = nn.LayerNorm(d_model)
        self.dropout_attn = nn.Dropout(dropout)
        self.dropout_mlp = nn.Dropout(dropout)

        self.attention = MultiHeadAttention(
            dim_q=d_model,
            dim_kv=d_model,
            n_head=n_head,
            attn_module=attn_module,
        )

        self.mlp = MLP(
            in_dim=d_model,
            out_dim=d_model,
            hidden_dims=[d_model * 4],
            dropout=0.0,
            activation=activation,
        )

    def forward(
        self,
        x: Tensor,
        attn_mask: Optional[Tensor] = None,
        head_mask: Optional[Tensor] = None,
        use_cache: bool = False,
        causal: bool = False,
        return_attn_weights: bool = False,
    ) -> TransformerLayerOutput:
        attn_probs = None
        past_key_values = None

        # if attn_mask is not None:
        # Make attention mask broadcastable along head dim
        #     attn_mask = get_extended_attention_mask(
        #         attn_mask
        #     )  # (b, seq_len, seq_len) -> (b, 1, seq_len, seq_len)

        attn_out = self._attn(
            self.norm_attn(x),
            attn_mask,
            head_mask,
            return_attn_weights,
            use_cache=use_cache,
            causal=causal,
        )

        if return_attn_weights:
            x, attn_probs = attn_out
        else:
            x = attn_out

        if use_cache:
            past_key_values = self.attention.cache

        x = x + self.dropout_attn(x)
        x = self._mlp_block(self.norm_mlp(x))
        x = x + self.dropout_mlp(x)

        return TransformerLayerOutput(
            hidden_states=x,
            attention_weights=attn_probs,
            past_key_values=past_key_values,
        )

    @checkpoint_wrapper
    def _attn(
        self,
        x: Tensor,
        attn_mask: Tensor,
        head_mask: Tensor,
        return_attn_weights: bool,
        use_cache: bool,
        causal: bool,
    ) -> Union[Tensor, Tuple[Tensor, Tensor]]:
        return self.attention(
            x,
            attention_mask=attn_mask,
            head_mask=head_mask,
            return_attn_weights=return_attn_weights,
            use_cache=use_cache,
            causal=causal,
        )

    @checkpoint_wrapper
    def _mlp_block(self, x: Tensor) -> Tensor:
        return self.mlp(x)


class RightShift(nn.Module):
    """Shifts the embedding vectors along the sequence dimension to the right.

    Since the decoder progresses by taking the token it generates in the previous step, before it
    has generated anything it needs a token to start with. Hence, the start-of-sentence (SOS) token.
    The SOS token is a learnable parameter of the decoder and the choice of its initialization is taken
    from VideoGPT: https://github.com/wilson1yan/VideoGPT/blob/master/videogpt/attention.py#L517
    """

    def __init__(self, embedding_dim: int) -> None:
        super().__init__()
        self.embedding_dim = embedding_dim
        self.sos = nn.Parameter(torch.FloatTensor(embedding_dim).normal_(std=0.02))

    def forward(self, x: Tensor) -> Tensor:
        x_shape = list(x.shape)
        x = x.flatten(start_dim=1, end_dim=-2)  # (batch, seq_len, emb)
        sos = self.sos.unsqueeze(0).unsqueeze(1).repeat(x_shape[0], 1, 1)  # (b, 1, emb)
        # Shift one unit to the right along dim ``seq_len``
        x = torch.cat(
            (sos.data, x[:, :-1, :]), dim=1
        )  # (batch, seq_len, embedding_dim)
        x = x.view(*x_shape)
        return x<|MERGE_RESOLUTION|>--- conflicted
+++ resolved
@@ -120,13 +120,9 @@
                 "Output modality tokenizer must have methods 'encode', 'lookup' and 'decode'."
             )
 
-<<<<<<< HEAD
-        self.num_tokens = num_tokens
-=======
         num_tokens = num_in_tokens + num_out_tokens
         self.num_in_tokens = num_in_tokens
         self.num_out_tokens = num_out_tokens
->>>>>>> bfa076eb
         self.latent_shape = latent_shape
         self.in_tokenizer = in_tokenizer
         self.out_tokenizer = out_tokenizer
