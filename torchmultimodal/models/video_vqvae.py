--- conflicted
+++ resolved
@@ -6,12 +6,7 @@
 
 from typing import Any, cast, List, Optional, Tuple, Union
 
-<<<<<<< HEAD
-import torch
 from torch import nn, Size, Tensor
-=======
-from torch import nn, Tensor
->>>>>>> f13b49d3
 
 from torchmultimodal.models.vqvae import VQVAE
 from torchmultimodal.modules.layers.attention import AxialAttentionBlock
@@ -172,8 +167,7 @@
         for layer in self.convs:  # ignore conv_out since it has a stride of 1
             if isinstance(layer, SamePadConv3d):
                 # SamePadConv should downsample input shape by factor of stride
-                for dim in range(len(input_shape)):
-                    latent_shape[dim] = latent_shape[dim] // layer.conv.stride[dim]
+                latent_shape = [latent_shape[dim] // layer.conv.stride[dim] for dim in range(len(input_shape))]
 
         return tuple(latent_shape)
 
