# Copyright (c) Meta Platforms, Inc. and affiliates.
# All rights reserved.
#
# This source code is licensed under the BSD-style license found in the
# LICENSE file in the root directory of this source tree.

from itertools import repeat
from typing import Dict, Optional, Tuple

import torch
from torch import nn, Tensor
from torch.nn import functional as F
from torchmultimodal.utils.common import shift_dim


class AxialAttentionBlock(nn.Module):
    """Computes multihead axial attention across all dims of the input.

    Axial attention is an alternative to standard full attention, where instead
    of computing attention across the entire flattened input, you compute it for
    each dimension. To capture the global context that full attention does, stacking
    multiple axial attention layers will allow information to propagate among the
    multiple dimensions of the input. This enables attention calculations on high
    dimensional inputs (images, videos) where full attention would be computationally
    expensive and unfeasible. For more details, see "Axial Attention in
    Multidimensional Transformers" (Ho et al. 2019) and CCNet (Huang et al. 2019).

    Follows implementation by VideoGPT:
    https://github.com/wilson1yan/VideoGPT/blob/master/videogpt/vqvae.py

    Attributes:
        n_dims (int): dimensionality of input data, not including batch or channel dims
        qkv_dim (int): dimensionality of linear projections Wq, Wk, and Wv in attention
        n_head (int): number of heads in multihead attention. Must divide into qkv_dim
                      evenly

    Args:
        x (Tensor): a [b, c, d1, ..., dn] tensor, where c == qkv_dim
    """

    def __init__(self, n_dims: int, qkv_dim: int, n_head: int) -> None:
        super().__init__()
        self.qkv_dim = qkv_dim
        self.mha_attns = nn.ModuleList(
            [
                MultiHeadAttention(
                    shape=tuple(
                        repeat(0, n_dims)
                    ),  # dummy value for shape since we are not using causal
                    dim_q=qkv_dim,
                    dim_kv=qkv_dim,
                    n_head=n_head,
                    n_layer=1,
                    causal=False,
                    attn_module=AxialAttention(d),
                )
                for d in range(n_dims)
            ]
        )

    def forward(self, x: Tensor) -> Tensor:
        n_channel = x.shape[1]
        if n_channel != self.qkv_dim:
            raise ValueError(
                f"Input channel dimension is {n_channel}, expected {self.qkv_dim}"
            )

        h = shift_dim(x, 1, -1)  # (b, c, d1, ..., dn) -> (b, d1, ..., dn, c)
        attn_out = torch.zeros_like(h)
        for mha_attn in self.mha_attns:
            attn_out += mha_attn(h, h, h)
        h = attn_out
        h = shift_dim(h, -1, 1)  # (b, d1, ..., dn, c) -> (b, c, d1, ..., dn)
        return h


class MultiHeadAttention(nn.Module):
    """Computes multihead attention with flexible attention mechanism.

    Multihead attention linearly projects and divides queries, keys, and values into
    multiple 'heads'. This enables the computation of attention multiple times in
    parallel, creating more varied representations and allows the model to jointly
    attend to information from different representation subspaces at different positions,
    as described in Attention Is All You Need (Vaswani et al. 2017).

    Attributes:
        shape (Tuple[int]): shape of input data (d1, ..., dn)
        dim_q (int): dimensionality of query embedding vector
        dim_kv (int): dimensionality of key/value embedding vector
        n_head (int): number of attention heads
        n_layer (int): number of attention layers being used in higher level stack
        causal (bool): use causal attention or not
        attn_module (nn.Module): module of attention mechanism to use

    Args:
        q, k, v (Tensor): a tensor of shape [b, d1, ..., dn, c] or [b, seq_len, c]
            (for autoregressive decoding it's typical to pass in flattened tensors).

    Raises:
        TypeError: an error occurred when ``causal`` is ``True`` and ``attn_module`` is
            ``AxialAttention``.
    """

    # TODO: remove dependency on n_layer, higher level detail should not be a parameter

    def __init__(
        self,
        shape: Tuple[int, ...],
        dim_q: int,
        dim_kv: int,
        n_head: int,
        n_layer: int,
        causal: bool,
        attn_module: nn.Module,
    ) -> None:
        super().__init__()
        if isinstance(attn_module, AxialAttention) and causal:
            raise TypeError("Causal axial attention is not supported.")

        self.causal = causal
        self.shape = shape

        self.d_k = dim_q // n_head
        self.d_v = dim_kv // n_head
        self.n_head = n_head
        self.w_qs = nn.Linear(dim_q, n_head * self.d_k, bias=False)  # q
        self.w_qs.weight.data.normal_(std=1.0 / torch.sqrt(torch.tensor(dim_q)))

        self.w_ks = nn.Linear(dim_kv, n_head * self.d_k, bias=False)  # k
        self.w_ks.weight.data.normal_(std=1.0 / torch.sqrt(torch.tensor(dim_kv)))

        self.w_vs = nn.Linear(dim_kv, n_head * self.d_v, bias=False)  # v
        self.w_vs.weight.data.normal_(std=1.0 / torch.sqrt(torch.tensor(dim_kv)))

        self.fc = nn.Linear(n_head * self.d_v, dim_q, bias=True)  # c
        self.fc.weight.data.normal_(std=1.0 / torch.sqrt(torch.tensor(dim_q * n_layer)))

        self.attn = attn_module

        self.cache: Optional[Dict[str, Tensor]] = None

    def forward(
        self,
        q: Tensor,
        k: Tensor,
        v: Tensor,
        use_cache: bool = False,
    ) -> Tensor:
        # compute k, q, v
        q = split_multihead(self.w_qs(q), self.n_head)

        # For causal k, v are provided step-wise so we should always compute them
        # For non-causal skip computing k, v if they have been cached
        if self.causal or not self.cache:
            k = split_multihead(self.w_ks(k), self.n_head)
            v = split_multihead(self.w_vs(v), self.n_head)

        # fast decoding by caching past key, value tensors
        if use_cache:
            if not self.cache:
                # initialize the cache with the present k, v
                self.cache = dict(k=k.clone(), v=v.clone())
            else:
                if self.causal:
                    # append present k, v to past k, v
                    # for autoregressive decoding inputs are flattened as 1D sequences
                    # so are the cached tensors: (b, n_heads, seq_len, c)
                    k_, v_ = self.cache["k"], self.cache["v"]
                    self.cache["k"] = torch.cat([k_, k], dim=2)
                    self.cache["v"] = torch.cat([v_, v], dim=2)
                # override the present k, v with the cache
                k, v = self.cache["k"], self.cache["v"]

        a = self.attn(q, k, v)
        a = merge_multihead(a)
        a = self.fc(a)

        return a


# TODO: retire causal once mask generation is moved out of FullAttention
#   causal inside FullAttention does not affect caching of k, v
class FullAttention(nn.Module):
    """Computes attention over the entire flattened input.

    Attributes:
        shape (Tuple[int, ...]): shape of input data (d1, ..., dn)
        causal (bool): use causal attention or not
        attn_dropout (float): probability of dropout after softmax. Default is ``0.0``.

    Args:
        q, k, v (Tensor): a [b, h, d1, ..., dn, c] tensor where h is the number of attention
            heads

    """

    def __init__(
        self, shape: Tuple[int, ...], causal: bool = False, attn_dropout: float = 0.0
    ) -> None:
        super().__init__()
        self.causal = causal
        self.attn_dropout = attn_dropout

        if self.causal:
            seq_len = int(torch.prod(torch.tensor(shape)).item())
            self.register_buffer("mask", torch.tril(torch.ones(seq_len, seq_len)))

    def forward(
        self,
        q: Tensor,
        k: Tensor,
        v: Tensor,
    ) -> Tensor:
        mask = torch.Tensor(self.mask) if self.causal else None
        if mask is not None and q.size(2) < mask.size(0):
            mask = mask[range(q.size(2)), :][:, range(q.size(2))]

        _, _, *shape, _ = q.shape

        # flatten
        q = q.flatten(start_dim=2, end_dim=-2)
        k = k.flatten(start_dim=2, end_dim=-2)
        v = v.flatten(start_dim=2, end_dim=-2)

        out, _ = scaled_dot_product_attention(
            q,
            k,
            v,
            attention_mask=mask,
            attn_dropout=self.attn_dropout if self.training else 0.0,
        )

        return out.unflatten(2, shape)


class AxialAttention(nn.Module):
    """Computes attention over a single axis of the input. Other dims are flattened
    into the batch dimension.

    Attributes:
        axial_dim (int): dimension to compute attention on, index by input dimensions
            (i.e., 0 for first input dimension, 1 for second)

    Args:
        q, k, v (Tensor): a [b, h, d1, ..., dn, c] tensor where h is the number of attention
            heads

    """

    def __init__(self, axial_dim: int, attn_dropout: float = 0.0) -> None:
        super().__init__()
        self.attn_dropout = attn_dropout
        self.axial_dim = axial_dim + 2  # account for batch, head

    def forward(self, q: Tensor, k: Tensor, v: Tensor) -> Tensor:
        # Ensure axial dim is within right dimensions, should be between head dim and embedding dim
        if self.axial_dim >= len(q.shape) - 1:
            raise ValueError("axial dim does not match input shape")

        q = shift_dim(q, self.axial_dim, -2).flatten(end_dim=-3)
        k = shift_dim(k, self.axial_dim, -2).flatten(end_dim=-3)
        v = shift_dim(v, self.axial_dim, -2)
        old_shape = list(v.shape)
        v = v.flatten(end_dim=-3)

        out, _ = scaled_dot_product_attention(
            q, k, v, attn_dropout=self.attn_dropout if self.training else 0.0
        )
        out = out.view(*old_shape)
        out = shift_dim(out, -2, self.axial_dim)
        return out


def scaled_dot_product_attention(
    q: Tensor,
    k: Tensor,
    v: Tensor,
    attention_mask: Optional[Tensor] = None,
    head_mask: Optional[Tensor] = None,
    attn_dropout: float = 0.0,
) -> Tuple[Tensor, Tensor]:
    """Similar to PyTorch Core's _scaled_dot_product_attention but generalized
    to handle n-dimensional input tokens (images, video) and support multihead.
    Computes attention as described in Attention Is All You Need (Vaswani et al. 2017)

    Args:
        q, k, v (Tensor): a [b, h, d1, ..., dn, c] tensor
        attention_mask (Optional[Tensor]): tensor containing 1s for positions to attend to and 0s for masked positions.
        head_mask (Optional[Tensor]): tensor containing 1s for positions to keep and 0s for masked positions. Applied after
                                      dropout, before matrix multiplication with values.
    """

    # Take the dot product between "query" and "key" and scale to get the raw attention scores.
    attn = torch.matmul(q, k.transpose(-1, -2))
    attn = attn / torch.sqrt(torch.tensor(q.shape[-1]))
    # Since attention_mask is 1.0 for positions we want to attend and 0.0 for
    # masked positions, this operation will create a tensor which is 0.0 for
    # positions we want to attend and -inf for masked positions.
    # Since we are adding it to the raw scores before the softmax, this is
    # effectively the same as removing these entirely.
    if attention_mask is not None:
        attn = attn.masked_fill(attention_mask == 0, float("-inf"))
    # Normalize the attention scores to probabilities
    attn_float = F.softmax(attn, dim=-1)
    attn = attn_float.type_as(attn)  # b x n_head x (d1, ..., dn) x c
    # This is actually dropping out entire tokens to attend to, which might
    # seem a bit unusual, but is taken from the original Transformer paper.
    attn = F.dropout(attn, p=attn_dropout)
    # Mask heads if we want to
    if head_mask is not None:
        attn = attn * head_mask
    a = torch.matmul(attn, v)  # b x n_head x (d1, ..., dn) x c
<<<<<<< HEAD

    return a, attn


def split_multihead(x: Tensor, n_head: int) -> Tensor:
    """Splits input tensor of size (b x (d1, ..., dn) x hidden)
    into (b x (d1...dn) x n_head x emb_dim)"""
    x = x.unflatten(-1, (n_head, -1))
    # Rearrange to put head dim first, (b x n_head x (d1, ..., dn) x emb_dim)
    x = shift_dim(x, -2, 1)
    return x


def merge_multihead(x: Tensor) -> Tensor:
    """Moves head dim back to original location and concatenates heads"""
    # (b x n_head x (d1, ..., dn) x emb_dim) -> (b x (d1, ..., dn) x hidden)
    return shift_dim(x, 1, -2).flatten(start_dim=-2)
=======

    return a, attn
>>>>>>> df2f952d
<|MERGE_RESOLUTION|>--- conflicted
+++ resolved
@@ -217,7 +217,7 @@
 
         _, _, *shape, _ = q.shape
 
-        # flatten
+        # flatten to b, h, (d1, ..., dn), c
         q = q.flatten(start_dim=2, end_dim=-2)
         k = k.flatten(start_dim=2, end_dim=-2)
         v = v.flatten(start_dim=2, end_dim=-2)
@@ -257,6 +257,8 @@
         if self.axial_dim >= len(q.shape) - 1:
             raise ValueError("axial dim does not match input shape")
 
+        # flatten all except chosen axial dimension and channel dimension to batch dimension
+        # b, h, d1, ..., dn, c -> b*h*d1*..., axial_dim, c
         q = shift_dim(q, self.axial_dim, -2).flatten(end_dim=-3)
         k = shift_dim(k, self.axial_dim, -2).flatten(end_dim=-3)
         v = shift_dim(v, self.axial_dim, -2)
@@ -284,7 +286,8 @@
     Computes attention as described in Attention Is All You Need (Vaswani et al. 2017)
 
     Args:
-        q, k, v (Tensor): a [b, h, d1, ..., dn, c] tensor
+        q, k, v (Tensor): a [b, h, d1, ..., dn, c] tensor or a flattened tensor of shape [b, d, c]
+                          where first dim is batch dim and last dim is channel dim
         attention_mask (Optional[Tensor]): tensor containing 1s for positions to attend to and 0s for masked positions.
         head_mask (Optional[Tensor]): tensor containing 1s for positions to keep and 0s for masked positions. Applied after
                                       dropout, before matrix multiplication with values.
@@ -302,33 +305,28 @@
         attn = attn.masked_fill(attention_mask == 0, float("-inf"))
     # Normalize the attention scores to probabilities
     attn_float = F.softmax(attn, dim=-1)
-    attn = attn_float.type_as(attn)  # b x n_head x (d1, ..., dn) x c
+    attn = attn_float.type_as(attn)  # b, h, (d1, ..., dn), c
     # This is actually dropping out entire tokens to attend to, which might
     # seem a bit unusual, but is taken from the original Transformer paper.
     attn = F.dropout(attn, p=attn_dropout)
     # Mask heads if we want to
     if head_mask is not None:
         attn = attn * head_mask
-    a = torch.matmul(attn, v)  # b x n_head x (d1, ..., dn) x c
-<<<<<<< HEAD
+    a = torch.matmul(attn, v)  # b, h, (d1, ..., dn), c
 
     return a, attn
 
 
 def split_multihead(x: Tensor, n_head: int) -> Tensor:
-    """Splits input tensor of size (b x (d1, ..., dn) x hidden)
-    into (b x (d1...dn) x n_head x emb_dim)"""
+    """Splits channel dimension of input tensor of size (b, d1, ..., dn, c)
+    into multiple heads, (b, n_head, d1, ..., dn, c // n_head)"""
     x = x.unflatten(-1, (n_head, -1))
-    # Rearrange to put head dim first, (b x n_head x (d1, ..., dn) x emb_dim)
+    # Rearrange to put head dim first, (b, n_head, d1, ..., dn, c // n_head)
     x = shift_dim(x, -2, 1)
     return x
 
 
 def merge_multihead(x: Tensor) -> Tensor:
-    """Moves head dim back to original location and concatenates heads"""
-    # (b x n_head x (d1, ..., dn) x emb_dim) -> (b x (d1, ..., dn) x hidden)
-    return shift_dim(x, 1, -2).flatten(start_dim=-2)
-=======
-
-    return a, attn
->>>>>>> df2f952d
+    """Moves head dim back to original location and concatenates heads
+    (b, n_head, d1, ..., dn, c // n_head) -> (b, d1, ..., dn, c)"""
+    return shift_dim(x, 1, -2).flatten(start_dim=-2)