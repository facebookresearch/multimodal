# Copyright (c) Meta Platforms, Inc. and affiliates.
# All rights reserved.
#
# This source code is licensed under the BSD-style license found in the
# LICENSE file in the root directory of this source tree.

from typing import Dict, Optional, Tuple, Union

import torch
from torch import nn, Tensor
from torch.nn import functional as F
from torchmultimodal.utils.common import shift_dim


class SelfAttention(nn.Module):
    """Computes attention over the entire n-dimensional input.

    Attributes:
        attn_dropout (float): probability of dropout after softmax. Default is ``0.0``.

    Args:
        q, k, v (Tensor): a [b, h, d1, ..., dn, c] tensor where h is the number of attention heads
        attention_mask (Optional[Tensor]): Tensor of shape [b, h, d1, ..., q_dn, k_dn].
                                           Contains 1s for positions to attend to and 0s for masked positions.
                                           Applied before softmax.
        head_mask (Optional[Tensor]): Tensor of shape [b, h, d1, ..., q_dn, k_dn].
                                      Contains 1s for positions to attend to and 0s for masked positions.
                                      Applied after dropout, before matrix multiplication with values.

    """

    def __init__(self, attn_dropout: float = 0.0) -> None:
        super().__init__()
        self.attn_dropout = attn_dropout

    def forward(
        self,
        q: Tensor,
        k: Tensor,
        v: Tensor,
        attention_mask: Optional[Tensor] = None,
        head_mask: Optional[Tensor] = None,
    ) -> Tuple[Tensor, Tensor]:

        _, _, *shape, _ = q.shape

        # flatten to b, h, (d1, ..., dn), c
        q = q.flatten(start_dim=2, end_dim=-2)
        k = k.flatten(start_dim=2, end_dim=-2)
        v = v.flatten(start_dim=2, end_dim=-2)

        out, attn_probs = scaled_dot_product_attention(
            q,
            k,
            v,
            attention_mask=attention_mask,
            head_mask=head_mask,
            attn_dropout=self.attn_dropout if self.training else 0.0,
        )

        return out.unflatten(2, shape), attn_probs


class AxialAttention(nn.Module):
    """Computes attention over a single axis of the input. Other dims are flattened
    into the batch dimension.

    Attributes:
        axial_dim (int): dimension to compute attention on, index by input dimensions
            (i.e., 0 for first input dimension, 1 for second)
        attn_dropout (float): probability of dropout after softmax. Default is ``0.0``.

    Args:
        q, k, v (Tensor): a [b, h, d1, ..., dn, c] tensor where h is the number of attention heads
        attention_mask (Optional[Tensor]): Tensor of shape [b, h, d1, ..., q_dn, k_dn].
                                           Contains 1s for positions to attend to and 0s for masked positions.
                                           Applied before softmax.
        head_mask (Optional[Tensor]): Tensor of shape [b, h, d1, ..., q_dn, k_dn].
                                      Contains 1s for positions to attend to and 0s for masked positions.
                                      Applied after dropout, before matrix multiplication with values.

    """

    def __init__(self, axial_dim: int, attn_dropout: float = 0.0) -> None:
        super().__init__()
        self.attn_dropout = attn_dropout
        self.axial_dim = axial_dim + 2  # account for batch, head

    def forward(
        self,
        q: Tensor,
        k: Tensor,
        v: Tensor,
        attention_mask: Optional[Tensor] = None,
        head_mask: Optional[Tensor] = None,
    ) -> Tuple[Tensor, Tensor]:
        # Ensure axial dim is within right dimensions, should be between head dim and embedding dim
        if self.axial_dim >= len(q.shape) - 1:
            raise ValueError("axial dim does not match input shape")

        # flatten all dims into batch dimension except chosen axial dim and channel dim
        # b, h, d1, ..., dn, c -> (b, h, d1, ..., dn-1), axial_dim, c
        q = shift_dim(q, self.axial_dim, -2).flatten(end_dim=-3)
        k = shift_dim(k, self.axial_dim, -2).flatten(end_dim=-3)
        v = shift_dim(v, self.axial_dim, -2)
        old_shape = list(v.shape)
        v = v.flatten(end_dim=-3)

        out, attn_probs = scaled_dot_product_attention(
            q,
            k,
            v,
            attention_mask=attention_mask,
            head_mask=head_mask,
            attn_dropout=self.attn_dropout if self.training else 0.0,
        )
        out = out.view(*old_shape)
        out = shift_dim(out, -2, self.axial_dim)
        return out, attn_probs


class MultiHeadAttention(nn.Module):
    """Computes multihead attention with flexible attention mechanism and caching for fast decoding.

    Multihead attention linearly projects and divides queries, keys, and values into
    multiple 'heads'. This enables the computation of attention multiple times in
    parallel, creating more varied representations and allows the model to jointly
    attend to information from different representation subspaces at different positions,
    as described in Attention Is All You Need (Vaswani et al. 2017).

    Attributes:
        dim_q (int): dimensionality of query embedding vector
        dim_kv (int): dimensionality of key/value embedding vector
        n_head (int): number of attention heads
        attn_module (nn.Module): module of attention mechanism to use. Default is ``FullAttention``.
                                 Should have interface of:
                                    (q: Tensor,
                                    k: Tensor,
                                    v: Tensor,
                                    attention_mask: Optional[Tensor],
                                    head_mask: Optional[Tensor],
                                    )
                                 and returns output Tensor and attn weights Tensor
        add_bias (bool): add bias to the q, k, v, linear layers or not. Default is ``True``.

    Args:
        q (Tensor): a tensor of shape [b, d1, ..., dn, c] or [b, seq_len, c]
            (for autoregressive decoding it's typical to pass in flattened tensors).
        kv (Optional[Tensor]): a tensor of shape [b, d1, ..., dn, c] or [b, seq_len, c].
                               If this argument is specified, this module become multiheaded cross-attention.
        attention_mask (Optional[Tensor]): Tensor of shape [b, h, d1, ..., q_dn, k_dn].
                                           Contains 1s for positions to attend to and 0s for masked positions.
                                           Applied before softmax.
        head_mask (Optional[Tensor]): Tensor of shape [b, h, d1, ..., q_dn, k_dn].
                                      Contains 1s for positions to attend to and 0s for masked positions.
                                      Applied after dropout, before matrix multiplication with values.
        use_cache (bool): If True, caches past k and v tensors for faster decoding. If False, recompute k and v for each
                          decoding step. Default is ``False``.
        causal (bool): use causal attention or not. Default is ``False``.

    Raises:
        TypeError: an error occurred when ``causal`` is ``True`` and ``attn_module`` is
            ``AxialAttention``.
        ValueError: when dim_q or dim_kv is not divisible by n_head
    """

    def __init__(
        self,
        dim_q: int,
        dim_kv: int,
        n_head: int,
        attn_module: nn.Module = SelfAttention(),
        add_bias: bool = True,
    ) -> None:
        super().__init__()
<<<<<<< HEAD
        if isinstance(attn_module, AxialAttention) and causal:
            raise TypeError("Causal axial attention is not supported.")
        if dim_q % n_head != 0 or dim_kv % n_head != 0:
            raise ValueError(
                "The hidden size of q, k, v must be a multiple of the number of attention heads."
            )

        self.causal = causal
=======
>>>>>>> c8215434

        self.d_qk = dim_q // n_head
        self.d_v = dim_kv // n_head
        self.n_head = n_head
        self.w_qs = nn.Linear(dim_q, n_head * self.d_qk, bias=add_bias)  # q
        self.w_ks = nn.Linear(dim_kv, n_head * self.d_qk, bias=add_bias)  # k
        self.w_vs = nn.Linear(dim_kv, n_head * self.d_v, bias=add_bias)  # v
        self.fc = nn.Linear(n_head * self.d_v, dim_q, bias=True)  # c

        self.attn = attn_module

        self.cache: Optional[Dict[str, Tensor]] = None

    def forward(
        self,
        q: Tensor,
        kv: Optional[Tensor] = None,
        attention_mask: Optional[Tensor] = None,
        head_mask: Optional[Tensor] = None,
        return_attn_weights: bool = False,
        use_cache: bool = False,
        causal: bool = False,
    ) -> Union[Tensor, Tuple[Tensor, Tensor]]:
        if isinstance(self.attn, AxialAttention) and causal:
            raise TypeError("Causal axial attention is not supported.")

        # If kv is specified use those inputs for cross-attention, otherwise use q
        k = v = q if kv is None else kv
        # compute q
        q = split_multihead(self.w_qs(q), self.n_head)

        # For causal k, v are provided step-wise so we should always compute them
        # For non-causal skip computing k, v if they have been cached
        if causal or not self.cache:
            k = split_multihead(self.w_ks(k), self.n_head)
            v = split_multihead(self.w_vs(v), self.n_head)

        # fast decoding by caching past key, value tensors
        if use_cache:
            if not self.cache:
                # initialize the cache with the present k, v
                self.cache = dict(k=k.clone(), v=v.clone())
            else:
                if causal:
                    # append present k, v to past k, v
                    # for autoregressive decoding inputs are flattened as 1D sequences
                    # so are the cached tensors: (b, n_heads, seq_len, c)
                    k_, v_ = self.cache["k"], self.cache["v"]
                    self.cache["k"] = torch.cat([k_, k], dim=2)
                    self.cache["v"] = torch.cat([v_, v], dim=2)
                # override the present k, v with the cache
                k, v = self.cache["k"], self.cache["v"]

        a, attn_probs = self.attn(q, k, v, attention_mask, head_mask)
        a = merge_multihead(a)
        a = self.fc(a)

        if return_attn_weights:
            return a, attn_probs
        else:
            return a


class AxialAttentionBlock(nn.Module):
    """Computes multihead axial attention across all dims of the input.

    Axial attention is an alternative to standard full attention, where instead
    of computing attention across the entire flattened input, you compute it for
    each dimension. To capture the global context that full attention does, stacking
    multiple axial attention layers will allow information to propagate among the
    multiple dimensions of the input. This enables attention calculations on high
    dimensional inputs (images, videos) where full attention would be computationally
    expensive and unfeasible. For more details, see "Axial Attention in
    Multidimensional Transformers" (Ho et al. 2019) and CCNet (Huang et al. 2019).

    Follows implementation by VideoGPT:
    https://github.com/wilson1yan/VideoGPT/blob/master/videogpt/vqvae.py

    Attributes:
        n_dims (int): dimensionality of input data, not including batch or channel dims
        qkv_dim (int): dimensionality of linear projections Wq, Wk, and Wv in attention
        n_head (int): number of heads in multihead attention. Must divide into qkv_dim
                      evenly

    Args:
        x (Tensor): a [b, c, d1, ..., dn] tensor, where c == qkv_dim
    """

    def __init__(self, n_dims: int, qkv_dim: int, n_head: int) -> None:
        super().__init__()
        self.qkv_dim = qkv_dim
        self.mha_attns = nn.ModuleList(
            [
                MultiHeadAttention(
                    dim_q=qkv_dim,
                    dim_kv=qkv_dim,
                    n_head=n_head,
                    attn_module=AxialAttention(d),
                    add_bias=False,
                )
                for d in range(n_dims)
            ]
        )

    def forward(self, x: Tensor) -> Tensor:
        n_channel = x.shape[1]
        if n_channel != self.qkv_dim:
            raise ValueError(
                f"Input channel dimension is {n_channel}, expected {self.qkv_dim}"
            )

        h = shift_dim(x, 1, -1)  # (b, c, d1, ..., dn) -> (b, d1, ..., dn, c)
        attn_out = torch.zeros_like(h)
        for mha_attn in self.mha_attns:
            attn_out += mha_attn(h)
        h = attn_out
        h = shift_dim(h, -1, 1)  # (b, d1, ..., dn, c) -> (b, c, d1, ..., dn)
        return h


def scaled_dot_product_attention(
    q: Tensor,
    k: Tensor,
    v: Tensor,
    attention_mask: Optional[Tensor] = None,
    head_mask: Optional[Tensor] = None,
    attn_dropout: float = 0.0,
) -> Tuple[Tensor, Tensor]:
    """Similar to PyTorch Core's _scaled_dot_product_attention but generalized
    to handle n-dimensional input tokens (images, video) and support multihead.
    Computes attention as described in Attention Is All You Need (Vaswani et al. 2017)

    Args:
        q, k, v (Tensor): a [b, h, d1, ..., dn, c] tensor or a flattened tensor of shape [b, seq_len, c]
                          where first dim is batch dim and last dim is channel dim
        attention_mask (Optional[Tensor]): Tensor of shape [b, h, d1, ..., q_dn, k_dn].
                                           Contains 1s for positions to attend to and 0s for masked positions.
                                           Applied before softmax.
        head_mask (Optional[Tensor]): Tensor of shape [b, h, d1, ..., q_dn, k_dn].
                                      Contains 1s for positions to attend to and 0s for masked positions.
                                      Applied after dropout, before matrix multiplication with values.
        attn_dropout (float): probability of dropout after softmax. Default is ``0.0``.
    """

    # Take the dot product between "query" and "key" and scale to get the raw attention scores.
    attn = torch.matmul(q, k.transpose(-1, -2))
    attn = attn / torch.sqrt(torch.tensor(q.shape[-1]))
    # Since attention_mask is 1.0 for positions we want to attend and 0.0 for
    # masked positions, this operation will create a tensor with the computed attention weights
    # at the positions we want to attend and -inf for masked positions.
    # Since we are adding it to the raw scores before the softmax, this is
    # effectively the same as removing these entirely.
    if attention_mask is not None:
        attn = attn.masked_fill(attention_mask == 0, float("-inf"))
    # Normalize the attention scores to probabilities
    attn_float = F.softmax(attn, dim=-1)
    attn = attn_float.type_as(attn)  # b, h, d1, ..., dn, c
    # This is actually dropping out entire tokens to attend to, which might
    # seem a bit unusual, but is taken from the original Transformer paper.
    attn = F.dropout(attn, p=attn_dropout)
    # Mask heads if we want to
    if head_mask is not None:
        attn = attn * head_mask
    a = torch.matmul(attn, v)  # b, h, d1, ..., dn, c

    return a, attn


def split_multihead(x: Tensor, n_head: int) -> Tensor:
    """Splits channel dimension of input tensor of size (b, d1, ..., dn, c)
    into multiple heads, (b, n_head, d1, ..., dn, c // n_head)"""
    x = x.unflatten(-1, (n_head, -1))
    # Rearrange to put head dim first, (b, n_head, d1, ..., dn, c // n_head)
    x = shift_dim(x, -2, 1)
    return x


def merge_multihead(x: Tensor) -> Tensor:
    """Moves head dim back to original location and concatenates heads
    (b, n_head, d1, ..., dn, c // n_head) -> (b, d1, ..., dn, c)"""
    return shift_dim(x, 1, -2).flatten(start_dim=-2)<|MERGE_RESOLUTION|>--- conflicted
+++ resolved
@@ -173,19 +173,11 @@
         add_bias: bool = True,
     ) -> None:
         super().__init__()
-<<<<<<< HEAD
-        if isinstance(attn_module, AxialAttention) and causal:
-            raise TypeError("Causal axial attention is not supported.")
         if dim_q % n_head != 0 or dim_kv % n_head != 0:
             raise ValueError(
                 "The hidden size of q, k, v must be a multiple of the number of attention heads."
             )
 
-        self.causal = causal
-=======
->>>>>>> c8215434
-
-        self.d_qk = dim_q // n_head
         self.d_v = dim_kv // n_head
         self.n_head = n_head
         self.w_qs = nn.Linear(dim_q, n_head * self.d_qk, bias=add_bias)  # q
