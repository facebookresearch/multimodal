--- conflicted
+++ resolved
@@ -95,6 +95,11 @@
     Args:
         q, k, v (Tensor): a tensor of shape [b, d1, ..., dn, c] or [b, seq_len, c]
             (for autoregressive decoding it's typical to pass in flattened tensors).
+        attention_mask (Optional[Tensor]): tensor containing 1s for positions to attend to and 0s for masked positions.
+        head_mask (Optional[Tensor]): tensor containing 1s for positions to keep and 0s for masked positions. Applied after
+                                      dropout after scaled dot product attention, before matrix multiplication with values.
+        use_cache (bool): If True, caches past k and v tensors for faster decoding. If False, recompute k and v for each
+                          decoding step. Default is False.
 
     Raises:
         TypeError: an error occurred when ``causal`` is ``True`` and ``attn_module`` is
@@ -191,6 +196,9 @@
     Args:
         q, k, v (Tensor): a [b, h, d1, ..., dn, c] tensor where h is the number of attention
             heads
+        attention_mask (Optional[Tensor]): tensor containing 1s for positions to attend to and 0s for masked positions.
+        head_mask (Optional[Tensor]): tensor containing 1s for positions to keep and 0s for masked positions. Applied after
+                                      dropout after scaled dot product attention, before matrix multiplication with values.
 
     """
 
@@ -237,6 +245,9 @@
     Args:
         q, k, v (Tensor): a [b, h, d1, ..., dn, c] tensor where h is the number of attention
             heads
+        attention_mask (Optional[Tensor]): tensor containing 1s for positions to attend to and 0s for masked positions.
+        head_mask (Optional[Tensor]): tensor containing 1s for positions to keep and 0s for masked positions. Applied after
+                                      dropout after scaled dot product attention, before matrix multiplication with values.
 
     """
 
@@ -257,12 +268,8 @@
         if self.axial_dim >= len(q.shape) - 1:
             raise ValueError("axial dim does not match input shape")
 
-<<<<<<< HEAD
-        # Flatten all other dims into batch dimension except specified axis and channel dim
-=======
-        # flatten all except chosen axial dimension and channel dimension to batch dimension
-        # b, h, d1, ..., dn, c -> b*h*d1*..., axial_dim, c
->>>>>>> f1714400
+        # flatten all dims into batch dimension except chosen axial dim and channel dim
+        # b, h, d1, ..., dn, c -> b*h*d1*...*dn-1, axial_dim, c
         q = shift_dim(q, self.axial_dim, -2).flatten(end_dim=-3)
         k = shift_dim(k, self.axial_dim, -2).flatten(end_dim=-3)
         v = shift_dim(v, self.axial_dim, -2)
@@ -295,7 +302,7 @@
     Computes attention as described in Attention Is All You Need (Vaswani et al. 2017)
 
     Args:
-        q, k, v (Tensor): a [b, h, d1, ..., dn, c] tensor or a flattened tensor of shape [b, d, c]
+        q, k, v (Tensor): a [b, h, d1, ..., dn, c] tensor or a flattened tensor of shape [b, seq_len, c]
                           where first dim is batch dim and last dim is channel dim
         attention_mask (Optional[Tensor]): tensor containing 1s for positions to attend to and 0s for masked positions.
         head_mask (Optional[Tensor]): tensor containing 1s for positions to keep and 0s for masked positions. Applied after
