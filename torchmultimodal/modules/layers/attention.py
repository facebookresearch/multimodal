# Copyright (c) Meta Platforms, Inc. and affiliates.
# All rights reserved.
#
# This source code is licensed under the BSD-style license found in the
# LICENSE file in the root directory of this source tree.

from itertools import repeat
from typing import Dict, Optional, Tuple

import torch
from torch import nn, Tensor
from torch.nn import functional as F
from torchmultimodal.utils.common import shift_dim


class AxialAttentionBlock(nn.Module):
    """Computes multihead axial attention across all dims of the input.

    Axial attention is an alternative to standard full attention, where instead
    of computing attention across the entire flattened input, you compute it for
    each dimension. To capture the global context that full attention does, stacking
    multiple axial attention layers will allow information to propagate among the
    multiple dimensions of the input. This enables attention calculations on high
    dimensional inputs (images, videos) where full attention would be computationally
    expensive and unfeasible. For more details, see "Axial Attention in
    Multidimensional Transformers" (Ho et al. 2019) and CCNet (Huang et al. 2019).

    Follows implementation by VideoGPT:
    https://github.com/wilson1yan/VideoGPT/blob/master/videogpt/vqvae.py

    Attributes:
        n_dims (int): dimensionality of input data, not including batch or channel dims
        qkv_dim (int): dimensionality of linear projections Wq, Wk, and Wv in attention
        n_head (int): number of heads in multihead attention. Must divide into qkv_dim
                      evenly

    Args:
        x (Tensor): a [b, c, d1, ..., dn] tensor, where c == qkv_dim
    """

    def __init__(self, n_dims: int, qkv_dim: int, n_head: int) -> None:
        super().__init__()
        self.qkv_dim = qkv_dim
        self.mha_attns = nn.ModuleList(
            [
                MultiHeadAttention(
                    shape=tuple(
                        repeat(0, n_dims)
                    ),  # dummy value for shape since we are not using causal
                    dim_q=qkv_dim,
                    dim_kv=qkv_dim,
                    n_head=n_head,
                    n_layer=1,
                    causal=False,
                    attn_module=AxialAttention(d),
                )
                for d in range(n_dims)
            ]
        )

    def forward(self, x: Tensor) -> Tensor:
        n_channel = x.shape[1]
        if n_channel != self.qkv_dim:
            raise ValueError(
                f"Input channel dimension is {n_channel}, expected {self.qkv_dim}"
            )

        h = shift_dim(x, 1, -1)  # (b, c, d1, ..., dn) -> (b, d1, ..., dn, c)
        attn_out = torch.zeros_like(h)
        for mha_attn in self.mha_attns:
            attn_out += mha_attn(h, h, h)
        h = attn_out
        h = shift_dim(h, -1, 1)  # (b, d1, ..., dn, c) -> (b, c, d1, ..., dn)
        return h


class MultiHeadAttention(nn.Module):
    """Computes multihead attention with flexible attention mechanism.

    Multihead attention linearly projects and divides queries, keys, and values into
    multiple 'heads'. This enables the computation of attention multiple times in
    parallel, creating more varied representations and allows the model to jointly
    attend to information from different representation subspaces at different positions,
    as described in Attention Is All You Need (Vaswani et al. 2017).

    Attributes:
        shape (Tuple[int]): shape of input data (d1, ..., dn)
        dim_q (int): dimensionality of query embedding vector
        dim_kv (int): dimensionality of key/value embedding vector
        n_head (int): number of attention heads
        n_layer (int): number of attention layers being used in higher level stack
        causal (bool): use causal attention or not
        attn_module (nn.Module): module of attention mechanism to use

    Args:
        q, k, v (Tensor): a tensor of shape [b, d1, ..., dn, c] or [b, seq_len, c]
            (for autoregressive decoding it's typical to pass in flattened tensors).

    Raises:
        TypeError: an error occurred when ``causal`` is ``True`` and ``attn_module`` is
            ``AxialAttention``.
    """

    # TODO: remove dependency on n_layer, higher level detail should not be a parameter

    def __init__(
        self,
        shape: Tuple[int, ...],
        dim_q: int,
        dim_kv: int,
        n_head: int,
        n_layer: int,
        causal: bool,
        attn_module: nn.Module,
    ) -> None:
        super().__init__()
        if isinstance(attn_module, AxialAttention) and causal:
            raise TypeError("Causal axial attention is not supported.")

        self.causal = causal
        self.shape = shape

        self.d_k = dim_q // n_head
        self.d_v = dim_kv // n_head
        self.n_head = n_head
        self.w_qs = nn.Linear(dim_q, n_head * self.d_k, bias=False)  # q
        self.w_qs.weight.data.normal_(std=1.0 / torch.sqrt(torch.tensor(dim_q)))

        self.w_ks = nn.Linear(dim_kv, n_head * self.d_k, bias=False)  # k
        self.w_ks.weight.data.normal_(std=1.0 / torch.sqrt(torch.tensor(dim_kv)))

        self.w_vs = nn.Linear(dim_kv, n_head * self.d_v, bias=False)  # v
        self.w_vs.weight.data.normal_(std=1.0 / torch.sqrt(torch.tensor(dim_kv)))

        self.fc = nn.Linear(n_head * self.d_v, dim_q, bias=True)  # c
        self.fc.weight.data.normal_(std=1.0 / torch.sqrt(torch.tensor(dim_q * n_layer)))

        self.attn = attn_module

        self.cache: Optional[Dict[str, Tensor]] = None

<<<<<<< HEAD
=======
    def _split_multihead(self, x: Tensor) -> Tensor:
        # Splits input tensor of size (b, d1, ..., dn, n_head * emb_dim)
        # into (b, d1, ..., dn, n_head, emb_dim)
        x = x.unflatten(-1, (self.n_head, -1))
        # Rearrange to put head dim first, (b, n_head, d1, ..., dn, emb_dim)
        x = shift_dim(x, -2, 1)
        return x

    def _combine_multihead(self, x: Tensor) -> Tensor:
        # Moves head dim back to original location and concatenates heads
        # (b, n_head, d1, ..., dn, emb_dim) -> (b, d1, ..., dn, n_head * emb_dim)
        return shift_dim(x, 1, -2).flatten(start_dim=-2)

>>>>>>> 117148d0
    def forward(
        self,
        q: Tensor,
        k: Tensor,
        v: Tensor,
        use_cache: bool = False,
    ) -> Tensor:
        # compute k, q, v
<<<<<<< HEAD
        q = split_multihead(self.w_qs(q), self.n_head)
        k = split_multihead(self.w_ks(k), self.n_head)
        v = split_multihead(self.w_vs(v), self.n_head)
=======
        q = self._split_multihead(self.w_qs(q))
>>>>>>> 117148d0

        # For causal k, v are provided step-wise so we should always compute them
        # For non-causal skip computing k, v if they have been cached
        if self.causal or not self.cache:
            k = self._split_multihead(self.w_ks(k))
            v = self._split_multihead(self.w_vs(v))

        # fast decoding by caching past key, value tensors
        if use_cache:
            if not self.cache:
                # initialize the cache with the present k, v
                self.cache = dict(k=k.clone(), v=v.clone())
            else:
                if self.causal:
<<<<<<< HEAD
                    k_shape = (
                        q.shape[0],
                        self.n_head,
                        *self.shape,
                        self.d_k,
                    )
                    v_shape = (q.shape[0], self.n_head, *self.shape, self.d_v)
                    self.cache = dict(
                        k=torch.zeros(k_shape, dtype=k.dtype, device=q.device),
                        v=torch.zeros(v_shape, dtype=v.dtype, device=q.device),
                    )
                else:
                    # cache only once in the non-causal case
                    self.cache = dict(k=k.clone(), v=v.clone())
            if self.causal:
                idx = (
                    slice(None, None),
                    slice(None, None),
                    *[slice(i, i + 1) for i in decode_idx],
                )
                self.cache["k"][idx] = k
                self.cache["v"][idx] = v
            k, v = self.cache["k"], self.cache["v"]

        a = self.attn(q, k, v, decode_step, decode_idx)
        a = merge_multihead(a)
=======
                    # append present k, v to past k, v
                    # for autoregressive decoding inputs are flattened as 1D sequences
                    # so are the cached tensors: (b, n_heads, seq_len, c)
                    k_, v_ = self.cache["k"], self.cache["v"]
                    self.cache["k"] = torch.cat([k_, k], dim=2)
                    self.cache["v"] = torch.cat([v_, v], dim=2)
                # override the present k, v with the cache
                k, v = self.cache["k"], self.cache["v"]

        a = self.attn(q, k, v)
        a = self._combine_multihead(a)
>>>>>>> 117148d0
        a = self.fc(a)

        return a


# TODO: retire causal once mask generation is moved out of FullAttention
#   causal inside FullAttention does not affect caching of k, v
class FullAttention(nn.Module):
    """Computes attention over the entire flattened input.

    Attributes:
        shape (Tuple[int, ...]): shape of input data (d1, ..., dn)
        causal (bool): use causal attention or not
        attn_dropout (float): probability of dropout after softmax. Default is ``0.0``.

    Args:
        q, k, v (Tensor): a [b, h, d1, ..., dn, c] tensor where h is the number of attention
            heads

    """

    def __init__(
        self, shape: Tuple[int, ...], causal: bool = False, attn_dropout: float = 0.0
    ) -> None:
        super().__init__()
        self.causal = causal
        self.attn_dropout = attn_dropout

        if self.causal:
            seq_len = int(torch.prod(torch.tensor(shape)).item())
            self.register_buffer("mask", torch.tril(torch.ones(seq_len, seq_len)))

    def forward(
        self,
        q: Tensor,
        k: Tensor,
        v: Tensor,
    ) -> Tensor:
        mask = torch.Tensor(self.mask) if self.causal else None
        if mask is not None and q.size(2) < mask.size(0):
            mask = mask[range(q.size(2)), :][:, range(q.size(2))]

        _, _, *shape, _ = q.shape

        # flatten
        q = q.flatten(start_dim=2, end_dim=-2)
        k = k.flatten(start_dim=2, end_dim=-2)
        v = v.flatten(start_dim=2, end_dim=-2)

        out, _ = scaled_dot_product_attention(
            q,
            k,
            v,
            attention_mask=mask,
            attn_dropout=self.attn_dropout if self.training else 0.0,
        )

        return out.unflatten(2, shape)


class AxialAttention(nn.Module):
    """Computes attention over a single axis of the input. Other dims are flattened
    into the batch dimension.

    Attributes:
        axial_dim (int): dimension to compute attention on, index by input dimensions
            (i.e., 0 for first input dimension, 1 for second)

    Args:
        q, k, v (Tensor): a [b, h, d1, ..., dn, c] tensor where h is the number of attention
            heads

    """

    def __init__(self, axial_dim: int, attn_dropout: float = 0.0) -> None:
        super().__init__()
        self.attn_dropout = attn_dropout
        self.axial_dim = axial_dim + 2  # account for batch, head

    def forward(self, q: Tensor, k: Tensor, v: Tensor) -> Tensor:
        # Ensure axial dim is within right dimensions, should be between head dim and embedding dim
        if self.axial_dim >= len(q.shape) - 1:
            raise ValueError("axial dim does not match input shape")

        q = shift_dim(q, self.axial_dim, -2).flatten(end_dim=-3)
        k = shift_dim(k, self.axial_dim, -2).flatten(end_dim=-3)
        v = shift_dim(v, self.axial_dim, -2)
        old_shape = list(v.shape)
        v = v.flatten(end_dim=-3)

        out, _ = scaled_dot_product_attention(
            q, k, v, attn_dropout=self.attn_dropout if self.training else 0.0
        )
        out = out.view(*old_shape)
        out = shift_dim(out, -2, self.axial_dim)
        return out


def scaled_dot_product_attention(
    q: Tensor,
    k: Tensor,
    v: Tensor,
    attention_mask: Optional[Tensor] = None,
    head_mask: Optional[Tensor] = None,
    attn_dropout: float = 0.0,
) -> Tuple[Tensor, Tensor]:
    """Similar to PyTorch Core's _scaled_dot_product_attention but generalized
    to handle n-dimensional input tokens (images, video) and support multihead.
    Computes attention as described in Attention Is All You Need (Vaswani et al. 2017)

    Args:
        q, k, v (Tensor): a [b, h, d1, ..., dn, c] tensor
        attention_mask (Optional[Tensor]): tensor containing 1s for positions to attend to and 0s for masked positions.
        head_mask (Optional[Tensor]): tensor containing 1s for positions to keep and 0s for masked positions. Applied after
                                      dropout, before matrix multiplication with values.
    """

    # Take the dot product between "query" and "key" and scale to get the raw attention scores.
    attn = torch.matmul(q, k.transpose(-1, -2))
    attn = attn / torch.sqrt(torch.tensor(q.shape[-1]))
    # Since attention_mask is 1.0 for positions we want to attend and 0.0 for
    # masked positions, this operation will create a tensor which is 0.0 for
    # positions we want to attend and -inf for masked positions.
    # Since we are adding it to the raw scores before the softmax, this is
    # effectively the same as removing these entirely.
    if attention_mask is not None:
        attn = attn.masked_fill(attention_mask == 0, float("-inf"))
    # Normalize the attention scores to probabilities
    attn_float = F.softmax(attn, dim=-1)
<<<<<<< HEAD
    attn = attn_float.type_as(attn)  # b x n_head x (d1, ..., dn) x c
    # This is actually dropping out entire tokens to attend to, which might
    # seem a bit unusual, but is taken from the original Transformer paper.
    attn = F.dropout(attn, p=attn_dropout)
    # Mask heads if we want to
    if head_mask is not None:
        attn = attn * head_mask
    a = torch.matmul(attn, v)  # b x n_head x (d1, ..., dn) x c
=======
    attn = attn_float.type_as(attn)  # (b, n_head, d1, ..., d), c)
    attn = F.dropout(attn, p=attn_dropout)

    a = torch.matmul(attn, v)  # (b,  n_head, d1, ..., dn, c)
>>>>>>> 117148d0

    return a, attn


def split_multihead(x: Tensor, n_head: int) -> Tensor:
    """Splits input tensor of size (b x (d1, ..., dn) x hidden)
    into (b x (d1...dn) x n_head x emb_dim)"""
    x = x.unflatten(-1, (n_head, -1))
    # Rearrange to put head dim first, (b x n_head x (d1, ..., dn) x emb_dim)
    x = shift_dim(x, -2, 1)
    return x


def merge_multihead(x: Tensor) -> Tensor:
    """Moves head dim back to original location and concatenates heads"""
    # (b x n_head x (d1, ..., dn) x emb_dim) -> (b x (d1, ..., dn) x hidden)
    return shift_dim(x, 1, -2).flatten(start_dim=-2)<|MERGE_RESOLUTION|>--- conflicted
+++ resolved
@@ -139,22 +139,6 @@
 
         self.cache: Optional[Dict[str, Tensor]] = None
 
-<<<<<<< HEAD
-=======
-    def _split_multihead(self, x: Tensor) -> Tensor:
-        # Splits input tensor of size (b, d1, ..., dn, n_head * emb_dim)
-        # into (b, d1, ..., dn, n_head, emb_dim)
-        x = x.unflatten(-1, (self.n_head, -1))
-        # Rearrange to put head dim first, (b, n_head, d1, ..., dn, emb_dim)
-        x = shift_dim(x, -2, 1)
-        return x
-
-    def _combine_multihead(self, x: Tensor) -> Tensor:
-        # Moves head dim back to original location and concatenates heads
-        # (b, n_head, d1, ..., dn, emb_dim) -> (b, d1, ..., dn, n_head * emb_dim)
-        return shift_dim(x, 1, -2).flatten(start_dim=-2)
-
->>>>>>> 117148d0
     def forward(
         self,
         q: Tensor,
@@ -163,19 +147,13 @@
         use_cache: bool = False,
     ) -> Tensor:
         # compute k, q, v
-<<<<<<< HEAD
         q = split_multihead(self.w_qs(q), self.n_head)
-        k = split_multihead(self.w_ks(k), self.n_head)
-        v = split_multihead(self.w_vs(v), self.n_head)
-=======
-        q = self._split_multihead(self.w_qs(q))
->>>>>>> 117148d0
 
         # For causal k, v are provided step-wise so we should always compute them
         # For non-causal skip computing k, v if they have been cached
         if self.causal or not self.cache:
-            k = self._split_multihead(self.w_ks(k))
-            v = self._split_multihead(self.w_vs(v))
+            k = split_multihead(self.w_ks(k), self.n_head)
+            v = split_multihead(self.w_vs(v), self.n_head)
 
         # fast decoding by caching past key, value tensors
         if use_cache:
@@ -184,34 +162,6 @@
                 self.cache = dict(k=k.clone(), v=v.clone())
             else:
                 if self.causal:
-<<<<<<< HEAD
-                    k_shape = (
-                        q.shape[0],
-                        self.n_head,
-                        *self.shape,
-                        self.d_k,
-                    )
-                    v_shape = (q.shape[0], self.n_head, *self.shape, self.d_v)
-                    self.cache = dict(
-                        k=torch.zeros(k_shape, dtype=k.dtype, device=q.device),
-                        v=torch.zeros(v_shape, dtype=v.dtype, device=q.device),
-                    )
-                else:
-                    # cache only once in the non-causal case
-                    self.cache = dict(k=k.clone(), v=v.clone())
-            if self.causal:
-                idx = (
-                    slice(None, None),
-                    slice(None, None),
-                    *[slice(i, i + 1) for i in decode_idx],
-                )
-                self.cache["k"][idx] = k
-                self.cache["v"][idx] = v
-            k, v = self.cache["k"], self.cache["v"]
-
-        a = self.attn(q, k, v, decode_step, decode_idx)
-        a = merge_multihead(a)
-=======
                     # append present k, v to past k, v
                     # for autoregressive decoding inputs are flattened as 1D sequences
                     # so are the cached tensors: (b, n_heads, seq_len, c)
@@ -222,8 +172,7 @@
                 k, v = self.cache["k"], self.cache["v"]
 
         a = self.attn(q, k, v)
-        a = self._combine_multihead(a)
->>>>>>> 117148d0
+        a = merge_multihead(a)
         a = self.fc(a)
 
         return a
@@ -353,7 +302,6 @@
         attn = attn.masked_fill(attention_mask == 0, float("-inf"))
     # Normalize the attention scores to probabilities
     attn_float = F.softmax(attn, dim=-1)
-<<<<<<< HEAD
     attn = attn_float.type_as(attn)  # b x n_head x (d1, ..., dn) x c
     # This is actually dropping out entire tokens to attend to, which might
     # seem a bit unusual, but is taken from the original Transformer paper.
@@ -362,12 +310,6 @@
     if head_mask is not None:
         attn = attn * head_mask
     a = torch.matmul(attn, v)  # b x n_head x (d1, ..., dn) x c
-=======
-    attn = attn_float.type_as(attn)  # (b, n_head, d1, ..., d), c)
-    attn = F.dropout(attn, p=attn_dropout)
-
-    a = torch.matmul(attn, v)  # (b,  n_head, d1, ..., dn, c)
->>>>>>> 117148d0
 
     return a, attn
 
