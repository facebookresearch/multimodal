# Copyright (c) Meta Platforms, Inc. and affiliates.
# All rights reserved.
#
# This source code is licensed under the BSD-style license found in the
# LICENSE file in the root directory of this source tree.

from typing import Dict, Optional, Tuple, Union

import torch
from torch import nn, Tensor
from torch.nn import functional as F
from torchmultimodal.utils.common import shift_dim


class FullAttention(nn.Module):
    """Computes attention over the entire n-dimensional input.

    Attributes:
        attn_dropout (float): probability of dropout after softmax. Default is ``0.0``.

    Args:
        q, k, v (Tensor): a [b, h, d1, ..., dn, c] tensor where h is the number of attention heads
        attention_mask (Optional[Tensor]): Tensor of shape [b, h, d1, ..., q_dn, k_dn].
                                           Contains 1s for positions to attend to and 0s for masked positions.
                                           Applied before softmax.
        head_mask (Optional[Tensor]): Tensor of shape [b, h, d1, ..., q_dn, k_dn].
                                      Contains 1s for positions to attend to and 0s for masked positions.
                                      Applied after dropout, before matrix multiplication with values.

    """

    def __init__(self, attn_dropout: float = 0.0) -> None:
        super().__init__()
        self.attn_dropout = attn_dropout

    def forward(
        self,
        q: Tensor,
        k: Tensor,
        v: Tensor,
        attention_mask: Optional[Tensor] = None,
        head_mask: Optional[Tensor] = None,
    ) -> Tuple[Tensor, Tensor]:

        _, _, *shape, _ = q.shape

        # flatten to b, h, (d1, ..., dn), c
        q = q.flatten(start_dim=2, end_dim=-2)
        k = k.flatten(start_dim=2, end_dim=-2)
        v = v.flatten(start_dim=2, end_dim=-2)

        out, attn_probs = scaled_dot_product_attention(
            q,
            k,
            v,
            attention_mask=attention_mask,
            head_mask=head_mask,
            attn_dropout=self.attn_dropout if self.training else 0.0,
        )

        return out.unflatten(2, shape), attn_probs


class AxialAttention(nn.Module):
    """Computes attention over a single axis of the input. Other dims are flattened
    into the batch dimension.

    Attributes:
        axial_dim (int): dimension to compute attention on, index by input dimensions
            (i.e., 0 for first input dimension, 1 for second)
        attn_dropout (float): probability of dropout after softmax. Default is ``0.0``.

    Args:
        q, k, v (Tensor): a [b, h, d1, ..., dn, c] tensor where h is the number of attention heads
        attention_mask (Optional[Tensor]): Tensor of shape [b, h, d1, ..., q_dn, k_dn].
                                           Contains 1s for positions to attend to and 0s for masked positions.
                                           Applied before softmax.
        head_mask (Optional[Tensor]): Tensor of shape [b, h, d1, ..., q_dn, k_dn].
                                      Contains 1s for positions to attend to and 0s for masked positions.
                                      Applied after dropout, before matrix multiplication with values.

    """

    def __init__(self, axial_dim: int, attn_dropout: float = 0.0) -> None:
        super().__init__()
<<<<<<< HEAD
        self.qkv_dim = qkv_dim
        self.mha_attns = nn.ModuleList(
            [
                MultiHeadAttention(
                    dim_q=qkv_dim,
                    dim_kv=qkv_dim,
                    n_head=n_head,
                    n_layer=1,
                    attn_module=AxialAttention(d),
                )
                for d in range(n_dims)
            ]
        )
=======
        self.attn_dropout = attn_dropout
        self.axial_dim = axial_dim + 2  # account for batch, head
>>>>>>> fdd85b20

    def forward(
        self,
        q: Tensor,
        k: Tensor,
        v: Tensor,
        attention_mask: Optional[Tensor] = None,
        head_mask: Optional[Tensor] = None,
    ) -> Tuple[Tensor, Tensor]:
        # Ensure axial dim is within right dimensions, should be between head dim and embedding dim
        if self.axial_dim >= len(q.shape) - 1:
            raise ValueError("axial dim does not match input shape")

        # flatten all dims into batch dimension except chosen axial dim and channel dim
        # b, h, d1, ..., dn, c -> (b, h, d1, ..., dn-1), axial_dim, c
        q = shift_dim(q, self.axial_dim, -2).flatten(end_dim=-3)
        k = shift_dim(k, self.axial_dim, -2).flatten(end_dim=-3)
        v = shift_dim(v, self.axial_dim, -2)
        old_shape = list(v.shape)
        v = v.flatten(end_dim=-3)

        out, attn_probs = scaled_dot_product_attention(
            q,
            k,
            v,
            attention_mask=attention_mask,
            head_mask=head_mask,
            attn_dropout=self.attn_dropout if self.training else 0.0,
        )
        out = out.view(*old_shape)
        out = shift_dim(out, -2, self.axial_dim)
        return out, attn_probs


class MultiHeadAttention(nn.Module):
    """Computes multihead attention with flexible attention mechanism.

    Multihead attention linearly projects and divides queries, keys, and values into
    multiple 'heads'. This enables the computation of attention multiple times in
    parallel, creating more varied representations and allows the model to jointly
    attend to information from different representation subspaces at different positions,
    as described in Attention Is All You Need (Vaswani et al. 2017).

    Attributes:
        dim_q (int): dimensionality of query embedding vector
        dim_kv (int): dimensionality of key/value embedding vector
        n_head (int): number of attention heads
        n_layer (int): number of attention layers being used in higher level stack
<<<<<<< HEAD
        attn_module (nn.Module): module of attention mechanism to use
=======
        causal (bool): use causal attention or not
        attn_module (nn.Module): module of attention mechanism to use. Default is ``FullAttention``.
                                 Should have interface of:
                                    (q: Tensor,
                                    k: Tensor,
                                    v: Tensor,
                                    attention_mask: Optional[Tensor],
                                    head_mask: Optional[Tensor],
                                    )
                                 and returns output Tensor and attn weights Tensor
>>>>>>> fdd85b20

    Args:
        q, k, v (Tensor): a tensor of shape [b, d1, ..., dn, c] or [b, seq_len, c]
            (for autoregressive decoding it's typical to pass in flattened tensors).
<<<<<<< HEAD
        causal (bool): use causal attention or not. Defualt to ``False``.
=======
        attention_mask (Optional[Tensor]): Tensor of shape [b, h, d1, ..., q_dn, k_dn].
                                           Contains 1s for positions to attend to and 0s for masked positions.
                                           Applied before softmax.
        head_mask (Optional[Tensor]): Tensor of shape [b, h, d1, ..., q_dn, k_dn].
                                      Contains 1s for positions to attend to and 0s for masked positions.
                                      Applied after dropout, before matrix multiplication with values.
        use_cache (bool): If True, caches past k and v tensors for faster decoding. If False, recompute k and v for each
                          decoding step. Default is False.
>>>>>>> fdd85b20

    Raises:
        TypeError: an error occurred when ``causal`` is ``True`` and ``attn_module`` is
            ``AxialAttention``.
    """

    # TODO: remove dependency on n_layer, higher level detail should not be a parameter

    def __init__(
        self,
        dim_q: int,
        dim_kv: int,
        n_head: int,
        n_layer: int,
<<<<<<< HEAD
        attn_module: nn.Module,
=======
        causal: bool,
        attn_module: nn.Module = FullAttention(),
>>>>>>> fdd85b20
    ) -> None:
        super().__init__()

        self.d_k = dim_q // n_head
        self.d_v = dim_kv // n_head
        self.n_head = n_head
        self.w_qs = nn.Linear(dim_q, n_head * self.d_k, bias=False)  # q
        self.w_qs.weight.data.normal_(std=1.0 / torch.sqrt(torch.tensor(dim_q)))

        self.w_ks = nn.Linear(dim_kv, n_head * self.d_k, bias=False)  # k
        self.w_ks.weight.data.normal_(std=1.0 / torch.sqrt(torch.tensor(dim_kv)))

        self.w_vs = nn.Linear(dim_kv, n_head * self.d_v, bias=False)  # v
        self.w_vs.weight.data.normal_(std=1.0 / torch.sqrt(torch.tensor(dim_kv)))

        self.fc = nn.Linear(n_head * self.d_v, dim_q, bias=True)  # c
        self.fc.weight.data.normal_(std=1.0 / torch.sqrt(torch.tensor(dim_q * n_layer)))

        self.attn = attn_module

        self.cache: Optional[Dict[str, Tensor]] = None

    def forward(
        self,
        q: Tensor,
        k: Tensor,
        v: Tensor,
        attention_mask: Optional[Tensor] = None,
        head_mask: Optional[Tensor] = None,
        return_attn_weights: bool = False,
        use_cache: bool = False,
<<<<<<< HEAD
        causal: bool = False,
    ) -> Tensor:
        if isinstance(self.attn, AxialAttention) and causal:
            raise TypeError("Causal axial attention is not supported.")

=======
    ) -> Union[Tensor, Tuple[Tensor, Tensor]]:
>>>>>>> fdd85b20
        # compute k, q, v
        q = split_multihead(self.w_qs(q), self.n_head)

        # For causal k, v are provided step-wise so we should always compute them
        # For non-causal skip computing k, v if they have been cached
<<<<<<< HEAD
        if causal or not self.cache:
            k = self._split_multihead(self.w_ks(k))
            v = self._split_multihead(self.w_vs(v))
=======
        if self.causal or not self.cache:
            k = split_multihead(self.w_ks(k), self.n_head)
            v = split_multihead(self.w_vs(v), self.n_head)
>>>>>>> fdd85b20

        # fast decoding by caching past key, value tensors
        if use_cache:
            if not self.cache:
                # initialize the cache with the present k, v
                self.cache = dict(k=k.clone(), v=v.clone())
            else:
                if causal:
                    # append present k, v to past k, v
                    # for autoregressive decoding inputs are flattened as 1D sequences
                    # so are the cached tensors: (b, n_heads, seq_len, c)
                    k_, v_ = self.cache["k"], self.cache["v"]
                    self.cache["k"] = torch.cat([k_, k], dim=2)
                    self.cache["v"] = torch.cat([v_, v], dim=2)
                # override the present k, v with the cache
                k, v = self.cache["k"], self.cache["v"]

        a, attn_probs = self.attn(q, k, v, attention_mask, head_mask)
        a = merge_multihead(a)
        a = self.fc(a)

        if return_attn_weights:
            return a, attn_probs
        else:
            return a


class AxialAttentionBlock(nn.Module):
    """Computes multihead axial attention across all dims of the input.

    Axial attention is an alternative to standard full attention, where instead
    of computing attention across the entire flattened input, you compute it for
    each dimension. To capture the global context that full attention does, stacking
    multiple axial attention layers will allow information to propagate among the
    multiple dimensions of the input. This enables attention calculations on high
    dimensional inputs (images, videos) where full attention would be computationally
    expensive and unfeasible. For more details, see "Axial Attention in
    Multidimensional Transformers" (Ho et al. 2019) and CCNet (Huang et al. 2019).

    Follows implementation by VideoGPT:
    https://github.com/wilson1yan/VideoGPT/blob/master/videogpt/vqvae.py

    Attributes:
        n_dims (int): dimensionality of input data, not including batch or channel dims
        qkv_dim (int): dimensionality of linear projections Wq, Wk, and Wv in attention
        n_head (int): number of heads in multihead attention. Must divide into qkv_dim
                      evenly

    Args:
        x (Tensor): a [b, c, d1, ..., dn] tensor, where c == qkv_dim
    """

    def __init__(self, n_dims: int, qkv_dim: int, n_head: int) -> None:
        super().__init__()
        self.qkv_dim = qkv_dim
        self.mha_attns = nn.ModuleList(
            [
                MultiHeadAttention(
                    dim_q=qkv_dim,
                    dim_kv=qkv_dim,
                    n_head=n_head,
                    n_layer=1,
                    causal=False,
                    attn_module=AxialAttention(d),
                )
                for d in range(n_dims)
            ]
        )

    def forward(self, x: Tensor) -> Tensor:
        n_channel = x.shape[1]
        if n_channel != self.qkv_dim:
            raise ValueError(
                f"Input channel dimension is {n_channel}, expected {self.qkv_dim}"
            )

        h = shift_dim(x, 1, -1)  # (b, c, d1, ..., dn) -> (b, d1, ..., dn, c)
        attn_out = torch.zeros_like(h)
        for mha_attn in self.mha_attns:
            attn_out += mha_attn(h, h, h)
        h = attn_out
        h = shift_dim(h, -1, 1)  # (b, d1, ..., dn, c) -> (b, c, d1, ..., dn)
        return h


def scaled_dot_product_attention(
    q: Tensor,
    k: Tensor,
    v: Tensor,
    attention_mask: Optional[Tensor] = None,
    head_mask: Optional[Tensor] = None,
    attn_dropout: float = 0.0,
) -> Tuple[Tensor, Tensor]:
    """Similar to PyTorch Core's _scaled_dot_product_attention but generalized
    to handle n-dimensional input tokens (images, video) and support multihead.
    Computes attention as described in Attention Is All You Need (Vaswani et al. 2017)

    Args:
        q, k, v (Tensor): a [b, h, d1, ..., dn, c] tensor or a flattened tensor of shape [b, seq_len, c]
                          where first dim is batch dim and last dim is channel dim
        attention_mask (Optional[Tensor]): Tensor of shape [b, h, d1, ..., q_dn, k_dn].
                                           Contains 1s for positions to attend to and 0s for masked positions.
                                           Applied before softmax.
        head_mask (Optional[Tensor]): Tensor of shape [b, h, d1, ..., q_dn, k_dn].
                                      Contains 1s for positions to attend to and 0s for masked positions.
                                      Applied after dropout, before matrix multiplication with values.
        attn_dropout (float): probability of dropout after softmax. Default is ``0.0``.
    """

    # Take the dot product between "query" and "key" and scale to get the raw attention scores.
    attn = torch.matmul(q, k.transpose(-1, -2))
    attn = attn / torch.sqrt(torch.tensor(q.shape[-1]))
    # Since attention_mask is 1.0 for positions we want to attend and 0.0 for
    # masked positions, this operation will create a tensor with the computed attention weights
    # at the positions we want to attend and -inf for masked positions.
    # Since we are adding it to the raw scores before the softmax, this is
    # effectively the same as removing these entirely.
    if attention_mask is not None:
        attn = attn.masked_fill(attention_mask == 0, float("-inf"))
    # Normalize the attention scores to probabilities
    attn_float = F.softmax(attn, dim=-1)
    attn = attn_float.type_as(attn)  # b, h, (d1, ..., dn), c
    # This is actually dropping out entire tokens to attend to, which might
    # seem a bit unusual, but is taken from the original Transformer paper.
    attn = F.dropout(attn, p=attn_dropout)
    # Mask heads if we want to
    if head_mask is not None:
        attn = attn * head_mask
    a = torch.matmul(attn, v)  # b, h, (d1, ..., dn), c

    return a, attn


def split_multihead(x: Tensor, n_head: int) -> Tensor:
    """Splits channel dimension of input tensor of size (b, d1, ..., dn, c)
    into multiple heads, (b, n_head, d1, ..., dn, c // n_head)"""
    x = x.unflatten(-1, (n_head, -1))
    # Rearrange to put head dim first, (b, n_head, d1, ..., dn, c // n_head)
    x = shift_dim(x, -2, 1)
    return x


def merge_multihead(x: Tensor) -> Tensor:
    """Moves head dim back to original location and concatenates heads
    (b, n_head, d1, ..., dn, c // n_head) -> (b, d1, ..., dn, c)"""
    return shift_dim(x, 1, -2).flatten(start_dim=-2)<|MERGE_RESOLUTION|>--- conflicted
+++ resolved
@@ -83,24 +83,8 @@
 
     def __init__(self, axial_dim: int, attn_dropout: float = 0.0) -> None:
         super().__init__()
-<<<<<<< HEAD
-        self.qkv_dim = qkv_dim
-        self.mha_attns = nn.ModuleList(
-            [
-                MultiHeadAttention(
-                    dim_q=qkv_dim,
-                    dim_kv=qkv_dim,
-                    n_head=n_head,
-                    n_layer=1,
-                    attn_module=AxialAttention(d),
-                )
-                for d in range(n_dims)
-            ]
-        )
-=======
         self.attn_dropout = attn_dropout
         self.axial_dim = axial_dim + 2  # account for batch, head
->>>>>>> fdd85b20
 
     def forward(
         self,
@@ -149,10 +133,6 @@
         dim_kv (int): dimensionality of key/value embedding vector
         n_head (int): number of attention heads
         n_layer (int): number of attention layers being used in higher level stack
-<<<<<<< HEAD
-        attn_module (nn.Module): module of attention mechanism to use
-=======
-        causal (bool): use causal attention or not
         attn_module (nn.Module): module of attention mechanism to use. Default is ``FullAttention``.
                                  Should have interface of:
                                     (q: Tensor,
@@ -162,14 +142,10 @@
                                     head_mask: Optional[Tensor],
                                     )
                                  and returns output Tensor and attn weights Tensor
->>>>>>> fdd85b20
 
     Args:
         q, k, v (Tensor): a tensor of shape [b, d1, ..., dn, c] or [b, seq_len, c]
             (for autoregressive decoding it's typical to pass in flattened tensors).
-<<<<<<< HEAD
-        causal (bool): use causal attention or not. Defualt to ``False``.
-=======
         attention_mask (Optional[Tensor]): Tensor of shape [b, h, d1, ..., q_dn, k_dn].
                                            Contains 1s for positions to attend to and 0s for masked positions.
                                            Applied before softmax.
@@ -178,7 +154,7 @@
                                       Applied after dropout, before matrix multiplication with values.
         use_cache (bool): If True, caches past k and v tensors for faster decoding. If False, recompute k and v for each
                           decoding step. Default is False.
->>>>>>> fdd85b20
+        causal (bool): use causal attention or not. Defualt to ``False``.
 
     Raises:
         TypeError: an error occurred when ``causal`` is ``True`` and ``attn_module`` is
@@ -193,12 +169,7 @@
         dim_kv: int,
         n_head: int,
         n_layer: int,
-<<<<<<< HEAD
-        attn_module: nn.Module,
-=======
-        causal: bool,
         attn_module: nn.Module = FullAttention(),
->>>>>>> fdd85b20
     ) -> None:
         super().__init__()
 
@@ -230,29 +201,19 @@
         head_mask: Optional[Tensor] = None,
         return_attn_weights: bool = False,
         use_cache: bool = False,
-<<<<<<< HEAD
         causal: bool = False,
-    ) -> Tensor:
+    ) -> Union[Tensor, Tuple[Tensor, Tensor]]:
         if isinstance(self.attn, AxialAttention) and causal:
             raise TypeError("Causal axial attention is not supported.")
 
-=======
-    ) -> Union[Tensor, Tuple[Tensor, Tensor]]:
->>>>>>> fdd85b20
         # compute k, q, v
         q = split_multihead(self.w_qs(q), self.n_head)
 
         # For causal k, v are provided step-wise so we should always compute them
         # For non-causal skip computing k, v if they have been cached
-<<<<<<< HEAD
         if causal or not self.cache:
-            k = self._split_multihead(self.w_ks(k))
-            v = self._split_multihead(self.w_vs(v))
-=======
-        if self.causal or not self.cache:
             k = split_multihead(self.w_ks(k), self.n_head)
             v = split_multihead(self.w_vs(v), self.n_head)
->>>>>>> fdd85b20
 
         # fast decoding by caching past key, value tensors
         if use_cache:
@@ -315,7 +276,6 @@
                     dim_kv=qkv_dim,
                     n_head=n_head,
                     n_layer=1,
-                    causal=False,
                     attn_module=AxialAttention(d),
                 )
                 for d in range(n_dims)
