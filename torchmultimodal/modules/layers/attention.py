--- conflicted
+++ resolved
@@ -333,23 +333,15 @@
         attn = attn.masked_fill(attention_mask == 0, float("-inf"))
     # Normalize the attention scores to probabilities
     attn_float = F.softmax(attn, dim=-1)
-<<<<<<< HEAD
     attn = attn_float.type_as(attn)  # b, h, d1, ..., q_dn, k_dn
-=======
-    attn = attn_float.type_as(attn)  # b, h, d1, ..., dn, c
->>>>>>> 10bd3c41
     # This is actually dropping out entire tokens to attend to, which might
     # seem a bit unusual, but is taken from the original Transformer paper.
     attn = F.dropout(attn, p=attn_dropout)
     # Mask heads if we want to
     if head_mask is not None:
         attn = attn * head_mask
-<<<<<<< HEAD
     # For each query sum over the key/value dim with attention weights
     a = torch.matmul(attn, v)  # b, h, d1, ..., q_dn, c
-=======
-    a = torch.matmul(attn, v)  # b, h, d1, ..., dn, c
->>>>>>> 10bd3c41
 
     return a, attn
 
