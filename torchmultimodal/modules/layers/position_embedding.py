# Copyright (c) Meta Platforms, Inc. and affiliates.
# All rights reserved.
#
# This source code is licensed under the BSD-style license found in the
# LICENSE file in the root directory of this source tree.

import itertools
from typing import Tuple

import torch
from torch import nn, Tensor


class BroadcastedPositionEmbedding(nn.Module):
    r"""Spatiotemporal broadcasted positional embeddings.

    Based on broadcasted position embedding algorithm in codebase:
        https://github.com/wilson1yan/VideoGPT/blob/c21cc7e2579f820cb2b90097406d72cf69a46474/videogpt/attention.py#L458

        Each embedding vector of the ``i``-th dim is repeated by ``N`` times, where
    :math:`N = \prod_{j>i}\text{dim}[j]`.
<<<<<<< HEAD
=======

    Args:
        latent_shape (Tuple[int, ...]): Shape of encoded data before batching and embedding.
        embedding_dim (int): The size of each embedding vector.

    Raises:
        ValueError: if ``embedding_dim`` is not an integer multiple of ``len(shape)``.
>>>>>>> ffc6c67b
    """

    def __init__(
        self,
        latent_shape: Tuple[int, ...],
        embedding_dim: int,
    ) -> None:
        """
        Args:
            latent_shape (Tuple[int, ...]): Shape of encoded data before batching and embedding.
            embedding_dim (int): The size of each embedding vector.

        Raises:
            ValueError: if ``embedding_dim`` is not an integer multiple of ``len(shape)``
        """
        super().__init__()
        if embedding_dim % len(latent_shape) != 0:
            raise ValueError(
                f"Embedding dim {embedding_dim} modulo len(latent_shape) {len(latent_shape)} is not zero"
            )

        self.latent_shape = latent_shape
        self.n_dim = n_dim = len(self.latent_shape)
        self.embedding_dim = embedding_dim

        self.embedding = nn.ParameterDict(
            {
                f"d_{i}": nn.Parameter(
                    torch.randn(self.latent_shape[i], embedding_dim // n_dim) * 0.01
                )
                for i in range(n_dim)
            }
        )

    @property
    def indices(self) -> Tensor:
        """Returns broadcasted indices of the data

        For example::

            >>> pos_emb = BroadcastedPositionEmbedding(shape=(2, 3), embedding_dim=6)
            >>> pos_emb.indices
            tensor([[0, 0], [0, 1], [0, 2], [1, 0], [1, 1], [1, 2]])
        """
        return torch.cartesian_prod(*[torch.arange(s) for s in self.latent_shape])

    def _broadcast(self, i: int) -> Tensor:
        """Broadcasts the ``i``-th embedding matrix ``(self.latent_shape[i], self.embedding_dim // n_dim)`` along the other
        dims of ``self.latent_shape``. The embedding dim is not touched.

        For example::

            >>> pos_emb = BroadcastedPositionEmbedding(shape=(2, 4), embedding_dim=6)
            >>> print(pos_emb.embedding["d_0"].shape)
            torch.Size([2, 3])
            >>> pos_emb.embedding["d_0"] = nn.Parameter(torch.tensor([[0., 0., 0.], [0., 0., 1.]]))
            >>> out = pos_emb._broadcast(i=0)
            >>> print(out)
            tensor([[[0, 0, 0], [0, 0, 0], [0, 0, 0], [0, 0, 0]],
                    [[0, 0, 1], [0, 0, 1], [0, 0, 1], [0, 0, 1]]])
            >>> print(out.shape)
            (2, 4, 3)

        The input is broadcasted along the second dim ``4`` since it's the ``0``-th embedding constructed w.r.t the
        first dim ``2``.
        """
        emb = self.embedding[f"d_{i}"]
        # (1, ..., 1, self.latent_shape[i], 1, ..., embedding_dim)
        emb = emb.view(
            *itertools.repeat(1, i),
            self.latent_shape[i],
            *itertools.repeat(1, (self.n_dim - i - 1)),
            -1,
        )
        # (*self.latent_shape, embedding_dim)
        emb = emb.expand(*self.latent_shape, -1)

        return emb

    def forward(self, position_ids: Tensor) -> Tensor:
        """
        Args:
            position_ids (Tensor): batches of of 1D integer tensors indicating locations of the broadcasted
                position embeddings to be returned.

        Returns:
            A tensor with the position embeddings selected by position ids.

        Raises:
            IndexError: If any position id(s) provided is outside of the indices range.
        """
        mask = torch.logical_or(position_ids >= len(self.indices), position_ids < -1)
        if mask.sum().item():
            raise IndexError(f"Invalid position ids: {position_ids[mask]}")

        embeddings = []
        for i in range(self.n_dim):
            emb = self._broadcast(i)
            embeddings.append(emb)

        # concatenated embeddings: (*(shape), embedding_dim)
        embeddings = torch.cat(embeddings, dim=-1)

        # expand the permuted tensor to form a list of size `n_dim`
        # where each elm is a tensor of shape (pos_ids, batch)
        indices = [*self.indices[position_ids].permute(2, 1, 0)]
        embeddings = embeddings[indices].transpose(0, 1)  # (batch, pos_ids, emb_dim)

        return embeddings<|MERGE_RESOLUTION|>--- conflicted
+++ resolved
@@ -19,8 +19,6 @@
 
         Each embedding vector of the ``i``-th dim is repeated by ``N`` times, where
     :math:`N = \prod_{j>i}\text{dim}[j]`.
-<<<<<<< HEAD
-=======
 
     Args:
         latent_shape (Tuple[int, ...]): Shape of encoded data before batching and embedding.
@@ -28,7 +26,6 @@
 
     Raises:
         ValueError: if ``embedding_dim`` is not an integer multiple of ``len(shape)``.
->>>>>>> ffc6c67b
     """
 
     def __init__(
