# Copyright (c) Meta Platforms, Inc. and affiliates.
# All rights reserved.
#
# This source code is licensed under the BSD-style license found in the
# LICENSE file in the root directory of this source tree.

from typing import Callable, Optional

import torch
from torch import nn, Tensor
from torchmultimodal.modules.layers.text_embedding import BERTTextEmbeddings
from torchmultimodal.modules.layers.transformer import (
    TransformerEncoder,
    TransformerOutput,
)
from torchmultimodal.utils.attention import get_extended_attention_mask


class BERTTextEncoder(nn.Module):
    """
    General text transformer encoder with embeddings, following BERT.
    Can be constructed with any user-provided embeddings and encoder.

    Based on https://github.com/huggingface/transformers/blob/main/src/transformers/models/bert/modeling_bert.py#L870

    Attributes:
        embeddings (nn.Module): Module that projects text token ids into embeddings.
<<<<<<< HEAD
            ``forward()`` should follow interface:
                input_ids: Optional[Tensor],
                token_type_ids: Optional[Tensor],
                position_ids: Optional[Tensor],
                inputs_embeds: Optional[Tensor],
        encoder (nn.Module): Module for transformer encoder. ``forward()`` should follow interface:
            Inputs:
                hidden_states: Tensor, input for encoder
                attention_mask: Optional[Tensor], shape [batch_size, num_heads, query_seq_length, key_seq_length]
                return_attn_weights: bool. See ``TransformerEncoder``.
                return_hidden_states: bool. See ``TransformerEncoder``.
            Returns:
                ``TransformerOutput``
        layernorm (nn.Module, optional): Module for layernorm to be applied after encoder, if provided.
        pooler (nn.Module, optional): Module for pooler to be applied after layernorm, if provided.
=======
            See :py:class: BERTTextEmbeddings for interface.
        encoder (nn.Module): Module for transformer encoder. See :py:class: TransformerEncoder for interface.
        layernorm (nn.Module, optional): Module for layernorm to be applied after encoder. Defaults to ``None``.
        pooler (nn.Module, optional): Module for pooler to be applied after layernorm. Defaults to ``None``.
        weight_init_fn (Callable, optional): function for custom weight initialization of both the transformer
            encoder and embeddings. See :py:func: init_transformer_weights as an example. Defaults to ``None``.
>>>>>>> 59468d5a

    Args:
        input_ids (Tensor, optional): Tensor of input vocab token ids of shape [batch, seq_len].
        attention_mask (Tensor, optional): Tensor indicating which tokens to attend to, shape [batch, seq_len]
        token_type_ids (Tensor, optional): Tensor of input token type ids of shape [batch, seq_len]. In BERT,
            used to indicate whether a word is in sentence A or B for next sentence prediction
        position_ids (Tensor, optional): Tensor of input position ids of shape [batch, seq_len]
        inputs_embeds (Tensor, optional): Tensor of input embeddings of shape [batch, hidden_size],
            if embeddings are calculated elsewhere

    Raises:
        ValueError: if input_ids and inputs_embeds are both ``None``.
    """

    def __init__(
        self,
        embeddings: nn.Module,
        encoder: nn.Module,
        layernorm: Optional[nn.Module] = None,
        pooler: Optional[nn.Module] = None,
        weight_init_fn: Optional[Callable] = None,
    ) -> None:
        super().__init__()

        self.embeddings = embeddings
        self.encoder = encoder
        self.layernorm = layernorm
        self.pooler = pooler

        if weight_init_fn:
            self.apply(weight_init_fn)

    def forward(
        self,
        input_ids: Optional[Tensor] = None,
        attention_mask: Optional[Tensor] = None,
        token_type_ids: Optional[Tensor] = None,
        position_ids: Optional[Tensor] = None,
        inputs_embeds: Optional[Tensor] = None,
        return_attn_weights: bool = False,
        return_hidden_states: bool = False,
    ) -> TransformerOutput:
        if input_ids is not None:
            input_shape = input_ids.size()
            device = input_ids.device
        elif inputs_embeds is not None:
            input_shape = inputs_embeds.size()[:-1]
            device = inputs_embeds.device
        else:
            raise ValueError("input_ids or inputs_embeds must not be None")

        # only mask out padding token if no mask specified
        if attention_mask is None:
            attention_mask = torch.ones(input_shape, device=device)
            if hasattr(self.embeddings, "pad_token_id"):
                attention_mask[input_ids == self.embeddings.pad_token_id] = 0

        # massage attention mask to correct shape for transformer
        attention_mask = get_extended_attention_mask(attention_mask)

        embedding_output = self.embeddings(
            input_ids=input_ids,
            position_ids=position_ids,
            token_type_ids=token_type_ids,
            inputs_embeds=inputs_embeds,
        )
        encoder_output = self.encoder(
            embedding_output,
            attention_mask=attention_mask,
            return_attn_weights=return_attn_weights,
            return_hidden_states=return_hidden_states,
        )

        last_hidden_state = encoder_output.last_hidden_state
        pooled_output = encoder_output.pooler_output
        if self.layernorm:
            last_hidden_state = self.layernorm(last_hidden_state)
        if self.pooler:
            pooled_output = self.pooler(last_hidden_state)

        return TransformerOutput(
            last_hidden_state=last_hidden_state,
            pooler_output=pooled_output,
            hidden_states=encoder_output.hidden_states,
            attentions=encoder_output.attentions,
        )


def bert_text_encoder(
    # transformer encoder params
    hidden_size: int = 768,
    num_hidden_layers: int = 6,
    num_attention_heads: int = 12,
    intermediate_size: int = 3072,
    dropout: float = 0.1,
    transform_act_fn: Callable[..., nn.Module] = nn.GELU,
    layer_norm_eps: float = 1e-12,
    norm_first: bool = False,
    # text embedding params
    vocab_size: int = 30522,
    max_position_embeddings: int = 512,
    type_vocab_size: int = 2,
    pad_token_id: int = 0,
    offset_pos_ids: bool = False,
    # layernorm and pooler
    layernorm: Optional[nn.Module] = None,
    pooler: Optional[nn.Module] = None,
    weight_init_fn: Optional[Callable] = None,
) -> BERTTextEncoder:
    """
    Returns a BERTTextEncoder with default params identical to HuggingFace's ``bert-base-uncased``.
    Ref: https://huggingface.co/bert-base-uncased/resolve/main/config.json. See :py:class: BERTTextEmbeddings
    and :py:class: TransformerEncoder for details on parameters.
    """
    embeddings = BERTTextEmbeddings(
        hidden_size=hidden_size,
        vocab_size=vocab_size,
        pad_token_id=pad_token_id,
        max_position_embeddings=max_position_embeddings,
        type_vocab_size=type_vocab_size,
        layer_norm_eps=layer_norm_eps,
        dropout=dropout,
        offset_pos_ids=offset_pos_ids,
    )
    encoder = TransformerEncoder(
        n_layer=num_hidden_layers,
        d_model=hidden_size,
        n_head=num_attention_heads,
        dim_feedforward=intermediate_size,
        dropout=dropout,
        activation=transform_act_fn,
        layer_norm_eps=layer_norm_eps,
        norm_first=norm_first,
    )
    return BERTTextEncoder(
        embeddings=embeddings,
        encoder=encoder,
        layernorm=layernorm,
        pooler=pooler,
        weight_init_fn=weight_init_fn,
    )<|MERGE_RESOLUTION|>--- conflicted
+++ resolved
@@ -25,30 +25,12 @@
 
     Attributes:
         embeddings (nn.Module): Module that projects text token ids into embeddings.
-<<<<<<< HEAD
-            ``forward()`` should follow interface:
-                input_ids: Optional[Tensor],
-                token_type_ids: Optional[Tensor],
-                position_ids: Optional[Tensor],
-                inputs_embeds: Optional[Tensor],
-        encoder (nn.Module): Module for transformer encoder. ``forward()`` should follow interface:
-            Inputs:
-                hidden_states: Tensor, input for encoder
-                attention_mask: Optional[Tensor], shape [batch_size, num_heads, query_seq_length, key_seq_length]
-                return_attn_weights: bool. See ``TransformerEncoder``.
-                return_hidden_states: bool. See ``TransformerEncoder``.
-            Returns:
-                ``TransformerOutput``
-        layernorm (nn.Module, optional): Module for layernorm to be applied after encoder, if provided.
-        pooler (nn.Module, optional): Module for pooler to be applied after layernorm, if provided.
-=======
             See :py:class: BERTTextEmbeddings for interface.
         encoder (nn.Module): Module for transformer encoder. See :py:class: TransformerEncoder for interface.
         layernorm (nn.Module, optional): Module for layernorm to be applied after encoder. Defaults to ``None``.
         pooler (nn.Module, optional): Module for pooler to be applied after layernorm. Defaults to ``None``.
         weight_init_fn (Callable, optional): function for custom weight initialization of both the transformer
             encoder and embeddings. See :py:func: init_transformer_weights as an example. Defaults to ``None``.
->>>>>>> 59468d5a
 
     Args:
         input_ids (Tensor, optional): Tensor of input vocab token ids of shape [batch, seq_len].
