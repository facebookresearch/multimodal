# Copyright (c) Meta Platforms, Inc. and affiliates.
# All rights reserved.
#
# This source code is licensed under the BSD-style license found in the
# LICENSE file in the root directory of this source tree.

from typing import Optional

import torch
import torch.nn.functional as F
from torch import nn, Tensor


class ImageTextContrastiveLoss(nn.Module):
    """
    Compute the image-text contrastive loss from image-text similarity, as used in ALBEF.
    Support loss distillation with pseudo-targets for non-zero alpha. Compute standard contrastive loss for zero alpha.

    Inputs:
        image_to_text_sim (Tensor): Image to text similarity.
        text_to_image_sim (Tensor): Text to image similarity.
        image_to_text_sim_m (Optional[Tensor]): Image to text similarity from momentum models.
            Required if alpha is non-zero.
        text_to_image_sim_m (Optional[Tensor]): Text to image similarity from momentum models.
            Required if alpha is non-zero.
        sim_targets (Optional[Tensor]): Similarity pseudo-targets from momentum models. Default is the diagonal matrix.
            Requires all Tensor inputs to have the same size.
        alpha (Optional[float]): The interpolation value of momentum similarity and sim_targets. Default is 0.
    """

    def __init__(
        self,
    ) -> None:
        super().__init__()

    def forward(
        self,
        image_to_text_sim: Tensor,
        text_to_image_sim: Tensor,
        image_to_text_sim_m: Optional[Tensor] = None,
        text_to_image_sim_m: Optional[Tensor] = None,
        sim_targets: Optional[Tensor] = None,
        alpha: Optional[float] = 0.0,
    ) -> Tensor:
        if sim_targets is None:
            sim_targets = torch.zeros(image_to_text_sim.size()).to(
                image_to_text_sim.device
            )
            sim_targets.fill_diagonal_(1)

        if alpha != 0:
            assert (
                image_to_text_sim_m is not None and text_to_image_sim_m is not None
            ), "sim_i2t_m and sim_t2i_m cannot be none for non-zero alpha"

            with torch.no_grad():
                image_to_text_sim_targets = (
                    alpha * F.softmax(image_to_text_sim_m, dim=1)
                    + (1 - alpha) * sim_targets
                )
                text_to_image_sim_targets = (
                    alpha * F.softmax(text_to_image_sim_m, dim=1)
                    + (1 - alpha) * sim_targets
                )
        else:
            image_to_text_sim_targets = sim_targets
            text_to_image_sim_targets = sim_targets

        loss_i2t = -torch.sum(
            F.log_softmax(image_to_text_sim, dim=1) * image_to_text_sim_targets, dim=1
        ).mean()
        loss_t2i = -torch.sum(
            F.log_softmax(text_to_image_sim, dim=1) * text_to_image_sim_targets, dim=1
        ).mean()

        loss_itc = (loss_i2t + loss_t2i) / 2
        return loss_itc


<<<<<<< HEAD
class MaskedLanguageModelingLoss(nn.Module):
=======
class CausalLanguageModelingLoss(nn.Module):
>>>>>>> 2e6c4d11
    """
    Compute the autoregressive masked language modeling loss by predicting the next token, as used in VQA.
    Support loss distillation for non-zero alpha. Compute standard mlm loss for zero alpha.

    Args:
        mask_token_id (int): The token id indicating a masked token. Default is -100.

    Inputs:
        labels (Tensor of shape (batch_size, seq_length)): The masked output tokens.
        prediction_scores (Tensor of shape (batch_size, seq_length, vocab_size)):
            The prediction scores from a prediction head.
        prediction_scores_m (Optional[Tensor] of shape (batch_size, seq_length, vocab_size)):
            The prediction scores from a momentum prediction head.
            Required if alpha is non-zero.
        alpha (float): The interpolation value between mlm_loss and loss_distill. Default is 0.
    """

    def __init__(
        self,
        mask_token_id: int = -100,
    ) -> None:
        super().__init__()
        self.mask_token_id = mask_token_id

    def forward(
        self,
        labels: Tensor,
        prediction_scores: Tensor,
        prediction_scores_m: Optional[Tensor] = None,
        alpha: Optional[float] = 0.0,
    ) -> Tensor:
        batch_size = labels.size(0)
        # shift prediction scores and labels by one for next-token predict
        prediction_scores = prediction_scores[:, :-1, :].contiguous()
        labels = labels[:, 1:].contiguous()
        mlm_loss = F.cross_entropy(
            prediction_scores.view(-1, prediction_scores.shape[-1]),
            labels.view(-1),
            reduction="none",
        )
        mlm_loss = mlm_loss.view(batch_size, -1).sum(1)

        if alpha != 0:
            assert (
                prediction_scores_m is not None
            ), "prediction_scores_m cannot be None for non-zero alpha"

            with torch.no_grad():
                prediction_scores_m = prediction_scores_m[:, :-1, :].contiguous()
            loss_distill = -torch.sum(
                F.log_softmax(prediction_scores, dim=-1)
                * F.softmax(prediction_scores_m, dim=-1),
                dim=-1,
            )
            loss_distill = (loss_distill * (labels != self.mask_token_id)).sum(1)
            mlm_loss = (1 - alpha) * mlm_loss + alpha * loss_distill

        return mlm_loss<|MERGE_RESOLUTION|>--- conflicted
+++ resolved
@@ -77,11 +77,7 @@
         return loss_itc
 
 
-<<<<<<< HEAD
-class MaskedLanguageModelingLoss(nn.Module):
-=======
 class CausalLanguageModelingLoss(nn.Module):
->>>>>>> 2e6c4d11
     """
     Compute the autoregressive masked language modeling loss by predicting the next token, as used in VQA.
     Support loss distillation for non-zero alpha. Compute standard mlm loss for zero alpha.
