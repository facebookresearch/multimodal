--- conflicted
+++ resolved
@@ -10,32 +10,14 @@
 import torch
 import torch.nn.functional as F
 from torch import nn, Tensor
-<<<<<<< HEAD
-from torchmultimodal.models.albef import ALBEFModel, ALBEFModelWithSimilarity
-from torchmultimodal.modules.encoders.albef_multimodal_encoder import (
-    ALBEFMultimodalEncoder,
-)
-from torchmultimodal.modules.encoders.albef_text_encoder import (
-    ALBEFTextEmbeddings,
-    ALBEFTextEncoder,
-)
-from torchmultimodal.modules.encoders.albef_vision_encoder import ALBEFVisionEncoder
+from torchmultimodal.models.albef.image_encoder import ALBEFVisionEncoder
+from torchmultimodal.models.albef.model import ALBEFModel, ALBEFModelWithSimilarity
+from torchmultimodal.models.albef.multimodal_encoder import ALBEFMultimodalEncoder
+from torchmultimodal.models.albef.text_encoder import ALBEFTextEncoder
+from torchmultimodal.modules.layers.text_embedding import BERTTextEmbeddings
 from torchmultimodal.modules.losses.albef import (
     ImageTextContrastiveLoss,
     MaskedLanguageModelingLoss,
-=======
-from torchmultimodal.models.albef.image_encoder import ALBEFVisionEncoder
-from torchmultimodal.models.albef.model import ALBEFModel
-from torchmultimodal.models.albef.multimodal_encoder import ALBEFMultimodalEncoder
-from torchmultimodal.models.albef.text_encoder import ALBEFTextEncoder
-from torchmultimodal.modules.layers.text_embedding import BERTTextEmbeddings
-from torchmultimodal.modules.losses.albef import MaskedLanguageModelingLoss
-from torchmultimodal.utils.attention import get_causal_attention_mask
-from torchmultimodal.utils.common import (
-    load_module_from_url,
-    momentum_update,
-    remove_grad,
->>>>>>> d929c8f0
 )
 from torchmultimodal.utils.attention import get_causal_attention_mask
 from torchmultimodal.utils.common import momentum_update, remove_grad
@@ -558,7 +540,7 @@
     ) -> Tuple[Tensor, Tensor]:
         text_embed = self.model_with_similarity.albef_model.text_encoder(
             text, text_atts
-        )
+        ).last_hidden_state
         text_feat = F.normalize(
             self.model_with_similarity.text_proj(text_embed[:, 0, :]), dim=-1
         )
