# Copyright (c) Meta Platforms, Inc. and affiliates.
# All rights reserved.
#
# This source code is licensed under the BSD-style license found in the
# LICENSE file in the root directory of this source tree.

import copy
from typing import Callable, List, Optional, Tuple, Union

import torch
import torch.nn.functional as F
from torch import nn, Tensor
from torchmultimodal.models.albef import ALBEFModel, ALBEFModelWithSimilarity
from torchmultimodal.modules.encoders.albef_multimodal_encoder import (
    ALBEFMultimodalEncoder,
)
from torchmultimodal.modules.encoders.albef_text_encoder import (
    ALBEFTextEmbeddings,
    ALBEFTextEncoder,
)
from torchmultimodal.modules.encoders.albef_vision_encoder import ALBEFVisionEncoder
<<<<<<< HEAD
from torchmultimodal.modules.losses.albef import (
    ImageTextContrastiveLoss,
    ImageTextMatchingLoss,
    MaskedLanguageModelingLoss,
)
from torchmultimodal.utils.attention import get_extended_attention_mask_for_decoder
from torchmultimodal.utils.common import momentum_update, remove_grad
=======
from torchmultimodal.modules.losses.albef import MaskedLanguageModelingLoss
from torchmultimodal.utils.attention import get_causal_attention_mask
from torchmultimodal.utils.common import (
    load_module_from_url,
    momentum_update,
    remove_grad,
)


_ALBEF_PRETRAINED_URLS = {
    "vqa": "https://download.pytorch.org/models/multimodal/albef/pretrained_vqa_checkpoint.pt",
    "retrieval": "https://download.pytorch.org/models/multimodal/albef/pretrained_retrieval_checkpoint.pt",
}
>>>>>>> 6095ec87


class PredictionHead(nn.Module):
    """
    Predict the following token autoregressively.

    Args:
        vocab_size (int): The number of different tokens the prediction_head can predict.
        hidden_size (int): The hidden size of the prediction_head.
        layer_norm_eps (float): The epsilon used by the prediction_head normalization layer.
        transform_act_fn (Callable[[Tensor], Tensor]): The activation function in the prediction_head.

    Inputs:
        hidden_states (Tensor): The hidden states of preceding tokens.

    Returns:
        Tensor: Prediction scores for the following token.
    """

    def __init__(
        self,
        vocab_size: int = 30522,
        hidden_size: int = 768,
        layer_norm_eps: float = 1e-12,
        transform_act_fn: Callable[[Tensor], Tensor] = nn.functional.gelu,
    ) -> None:
        super().__init__()
        self.dense = nn.Linear(hidden_size, hidden_size)
        self.transform_act_fn = transform_act_fn
        self.layer_norm = nn.LayerNorm(hidden_size, eps=layer_norm_eps)
        self.decoder = nn.Linear(hidden_size, vocab_size)

    def forward(self, hidden_states: Tensor) -> Tensor:
        hidden_states = self.dense(hidden_states)
        hidden_states = self.transform_act_fn(hidden_states)
        hidden_states = self.layer_norm(hidden_states)
        hidden_states = self.decoder(hidden_states)
        return hidden_states


class ALBEFDecoder(nn.Module):
    """
    Generate the prediction scores for answers from image and question hidden states.

    Args:
        text_embeddings (ALBEFTextEmbeddings): Instantiated ALBEFTextEmbeddings.
        multimodal_encoder (ALBEFMultimodalEncoder): Instantiated ALBEFMultimodalEncoder.
        prediction_head (PredictionHead): Instantiated PredictionHead.

    Inputs:
        input_ids (Tensor of shape (batch_size, seq_len)):
            Input ids for input text tokens.
        attention_mask (Tensor of shape (batch_size, seq_len)):
            Input attention mask to avoid performing attention on padding token indices.
        encoder_hidden_states (Tensor of shape (batch_size, encoder_seq_len, hidden_size)):
            The encoder hidden states.
        encoder_attention_mask (Tensor of shape (batch_size, encoder_seq_len)):
            The attention mask for encoder hidden states.

    Returns:
        Tensor: Prediction scores for answers.
    """

    def __init__(
        self,
        text_embeddings: ALBEFTextEmbeddings,
        multimodal_encoder: ALBEFMultimodalEncoder,
        prediction_head: PredictionHead,
    ) -> None:
        super().__init__()
        self.text_embeddings = text_embeddings
        self.multimodal_encoder = multimodal_encoder
        self.prediction_head = prediction_head

    def get_extended_attention_mask_for_decoder(self, attention_mask: Tensor) -> Tensor:
        """
        Apply a causal mask in addition to the padding mask and make the mask broadcastable,
        such that future and masked tokens are ignored.

        Args:
            attention_mask (Tensor):
                Padding mask with ones indicating tokens to attend to, zeros for tokens to ignore.

        Returns:
            extended_attention_mask (Tensor):
                The broadcastable attention mask, with the same dtype as ``attention_mask.dtype``.
        """
        device = attention_mask.device
        batch_size, seq_length = attention_mask.shape
        causal_mask = get_causal_attention_mask(seq_length).to(device)
        causal_mask = causal_mask.repeat(batch_size, 1).view(
            batch_size, seq_length, seq_length
        )
        extended_attention_mask = (
            causal_mask[:, None, :, :] * attention_mask[:, None, None, :]
        )
        extended_attention_mask = extended_attention_mask.to(dtype=attention_mask.dtype)
        return extended_attention_mask

    def forward(
        self,
        input_ids: Tensor,
        attention_mask: Tensor,
        encoder_hidden_states: Tensor,
        encoder_attention_mask: Tensor,
    ) -> Tensor:
        hidden_states = self.text_embeddings(input_ids)
        attention_mask = self.get_extended_attention_mask_for_decoder(attention_mask)
        decoder_output = self.multimodal_encoder(
            hidden_states=hidden_states,
            attention_mask=attention_mask,
            encoder_hidden_states=encoder_hidden_states,
            encoder_attention_mask=encoder_attention_mask,
        )
        prediction_scores = self.prediction_head(decoder_output)
        return prediction_scores


class ALBEFModelForVQA(nn.Module):
    """
    ALBEF Model for VQA finetuning and inference.

    Args:
        model (ALBEFModel): Instantiated ALBEFModel.
        answer_decoder (ALBEFDecoder): Instantiated ALBEFDecoder.
        loss (MaskedLanguageModelingLoss): Instantiated MaskedLanguageModelingLoss.

    Inputs:
        image (Tensor of shape (B, C, H, W)): Image features.
        question (Tensor of shape (B, L)): Question text features.
        question_atts (Tensor of shape (B, L)): Question attention mask.
        answers (Tensor of shape (N, M)): Answer text features.
        answers_atts (Tensor of shape (N, M)): Answer attention mask.
        ans_weights (Optional[Tensor] of shape (N)): Weights for each answer.
            Required if is_train is True.
        ans_lengths (Optional[List[int]] of length B): Number of answers for each question.
            ans_lengths should sum to N.
            Required if is_train is True.
        alpha (Optional[float]): The interpolation value between mlm_loss and loss_distill.
            Required if is_train is True.
        k (Optional[int]): The number of answers to return for inference.
            Required if is_train is False.
        is_train (Optional[bool]): Whether the model is in training.

    Returns:
        is_train is True:
            Tensor: The masked language modeling loss for input.
        is_train is False:
            Tuple[Tensor, Tensor]: The ids and probabilities for the top k predicted answers.
    """

    def __init__(
        self,
        model: ALBEFModel,
        answer_decoder: ALBEFDecoder,
        loss: MaskedLanguageModelingLoss,
    ) -> None:
        super().__init__()
        self.model = model
        self.answer_decoder = answer_decoder
        self.loss = loss
        self.answer_decoder_m = copy.deepcopy(self.answer_decoder)
        remove_grad(
            self.answer_decoder_m
        )  # remove gradient for the momentum decoder model

    def _train_forward(
        self,
        image: Tensor,
        question: Tensor,
        question_atts: Tensor,
        answers: Tensor,
        answers_atts: Tensor,
        ans_weights: Tensor,
        ans_lengths: List[int],
        alpha: float,
    ) -> Tensor:
        """
        Forward step for training. Encode the inputs with the ALBEFModel.
        Generate pseudo-targets using answer_decoder_m (momentum decoder model).
        Generate answer predictions using answer_decoder.
        Compute masked language modeling loss of the predictions using answers as labels,
            pseudo-targets as soft-labels, and alpha as their interpolation value.

        Inputs:
            image (Tensor of shape (B, C, H, W)): Image features.
            question (Tensor of shape (B, L)): Question text features.
            question_atts (Tensor of shape (B, L)): Question attention mask.
            answers (Tensor of shape (N, M)): Answer text features.
            answers_atts (Tensor of shape (N, M)): Answer attention mask.
            ans_weights (Tensor of shape (N)): Weights for each answer.
            ans_lengths (List[int] of length B): Number of answers for each question.
                ans_lengths should sum to N.
            alpha (float): The interpolation value between mlm_loss and loss_distill.

        Returns:
            Tensor: The masked language modeling loss for input.
        """
        # get image-question embeddings from the ALBEFModel and format it to match the ans_lengths
        encoder_outputs = self.model(image, question, question_atts)
        (
            encoder_hidden_states,
            encoder_hidden_states_m,
            encoder_attention_mask,
        ) = self._encoder_hidden_states(
            encoder_outputs.multimodal_embeddings,
            encoder_outputs.multimodal_embeddings_m,
            question_atts,
            ans_lengths,
        )

        # use the momentum model to generate pseudo-targets
        with torch.no_grad():
            momentum_update(
                self.answer_decoder, self.answer_decoder_m, self.model.momentum
            )
            prediction_scores_m = self.answer_decoder_m(
                input_ids=answers,
                attention_mask=answers_atts,
                encoder_hidden_states=encoder_hidden_states_m,
                encoder_attention_mask=encoder_attention_mask,
            )

        # generate answer predictions
        prediction_scores = self.answer_decoder(
            input_ids=answers,
            attention_mask=answers_atts,
            encoder_hidden_states=encoder_hidden_states,
            encoder_attention_mask=encoder_attention_mask,
        )

        # compute masked language modeling loss from the prediction scores
        labels = answers.masked_fill(answers == 0, self.loss.mask_token_id)
        loss = self.loss(labels, prediction_scores, prediction_scores_m, alpha)
        loss = ans_weights * loss
        loss = loss.sum() / image.size(0)
        return loss

    def _eval_forward(
        self,
        image: Tensor,
        question: Tensor,
        question_atts: Tensor,
        answers: Tensor,
        answer_atts: Tensor,
        k: int = 128,
    ) -> Tuple[Tensor, Tensor]:
        """
        Forward step for evaluation. Encode the inputs with the ALBEFModel.
        Generate answer autoregressively using the decoder, starting with the [CLS] token.
        Compute the answer ids and their perspective probabilities of the top k predictions.

        Inputs:
            image (Tensor of shape (B, C, H, W)): Image features.
            question (Tensor of shape (B, L)): Question text features.
            question_atts (Tensor of shape (B, L)): Question attention mask.
            answers (Tensor of shape (N, M)): Answer text features.
            answer_atts (Tensor of shape (N, M)): Answer attention mask.
            k (int): The number of answers to return for inference.

        Returns:
            Tuple[Tensor, Tensor]: The ids and probabilities for the top k predicted answers.
        """
        # get multimodal embeddings from the ALBEFModel and
        # feed it to the decoder as cross attention
        encoder_outputs = self.model(image, question, question_atts)

        # use cls token as the decoder's initial input token
        num_ques = question.size(0)
        start_ids = answers[0, 0].repeat(num_ques, 1)
        atts = torch.ones(start_ids.shape).to(image.device)

        # auto-regressively generates the answer
        prediction_scores = self.answer_decoder(
            input_ids=start_ids,
            attention_mask=atts,
            encoder_hidden_states=encoder_outputs.multimodal_embeddings,
            encoder_attention_mask=question_atts,
        )

        logits = prediction_scores[:, 0, :]
        answer_first_token = answers[:, 1]
        prob_first_token = F.softmax(logits, dim=1).index_select(
            dim=1, index=answer_first_token
        )
        topk_probs, topk_ids = prob_first_token.topk(k, dim=1)

        input_ids = []
        input_atts = []
        for topk_id in topk_ids:
            input_ids.append(answers.index_select(dim=0, index=topk_id))
            input_atts.append(answer_atts.index_select(dim=0, index=topk_id))
        input_ids = torch.cat(input_ids)
        input_atts = torch.cat(input_atts)
        targets_ids = input_ids.masked_fill(input_ids == 0, self.loss.mask_token_id)

        question_states = encoder_outputs.multimodal_embeddings.repeat_interleave(
            k, dim=0
        )
        question_atts = question_atts.repeat_interleave(k, dim=0)

        prediction_scores = self.answer_decoder(
            input_ids=input_ids,
            attention_mask=input_atts,
            encoder_hidden_states=question_states,
            encoder_attention_mask=question_atts,
        )

        answer_loss = self.loss(targets_ids, prediction_scores)
        answer_loss = answer_loss.view(input_ids.size(0), -1)

        # topk_prob: first token probability
        topk_probs = topk_probs.view(-1, 1)
        log_probs = torch.cat([topk_probs.log(), -answer_loss], dim=1)

        # re-calculate log probabilities for the answer sequences using chain rule
        log_probs_sum = log_probs.sum(1)
        log_probs_sum = log_probs_sum.view(num_ques, k)

        topk_probs = F.softmax(log_probs_sum, dim=-1)

        # get top-k after re-ranking
        topk_probs, rerank_id = topk_probs.topk(k, dim=1)
        topk_ids = torch.gather(topk_ids, 1, rerank_id)

        return topk_ids, topk_probs

    def _encoder_hidden_states(
        self,
        multimodal_embeds: Tensor,
        multimodal_embeds_m: Tensor,
        question_atts: Tensor,
        ans_lengths: List[int],
    ) -> Tuple[Tensor, Tensor, Tensor]:
        """
        Repeat each image-question input, repeat its embedding and mask to match the number of answers it has.

        Args:
            multimodal_embeds (Tensor): Image-question embeddings.
            multimodal_embeds_m (Tensor): Image-question embeddings from the momentum model.
            question_atts (Tensor): Question attention mask.
            ans_lengths (List[int]): The number of answers each image-question input has.

        Returns:
            encoder_hidden_states (Tensor): Image-question embeddings after the repetition.
            encoder_hidden_states_m (Tensor): Image-question embeddings from the momentum model after the repetition.
            encoder_attention_mask (Tensor): Question attention mask after the repetition.
        """
        encoder_hidden_states = []
        encoder_attention_mask = []
        for b, n in enumerate(ans_lengths):
            encoder_hidden_states += [multimodal_embeds[b]] * n
            encoder_attention_mask += [question_atts[b]] * n
        encoder_hidden_states = torch.stack(encoder_hidden_states)
        encoder_attention_mask = torch.stack(encoder_attention_mask)

        with torch.no_grad():
            encoder_hidden_states_m = []
            for b, n in enumerate(ans_lengths):
                encoder_hidden_states_m += [multimodal_embeds_m[b]] * n
            encoder_hidden_states_m = torch.stack(encoder_hidden_states_m)

        return encoder_hidden_states, encoder_hidden_states_m, encoder_attention_mask

    def forward(
        self,
        image: Tensor,
        question: Tensor,
        question_atts: Tensor,
        answers: Tensor,
        answers_atts: Tensor,
        ans_weights: Optional[Tensor] = None,
        ans_lengths: Optional[List[int]] = None,
        alpha: Optional[float] = 0.0,
        k: Optional[int] = 128,
        is_train: Optional[bool] = True,
    ) -> Union[Tensor, Tuple[Tensor, Tensor]]:
        if is_train:
            return self._train_forward(
                image,
                question,
                question_atts,
                answers,
                answers_atts,
                ans_weights,
                ans_lengths,
                alpha,
            )
        else:
            return self._eval_forward(
                image,
                question,
                question_atts,
                answers,
                answers_atts,
                k,
            )


<<<<<<< HEAD
class ALBEFModelForRetrieval(nn.Module):
    """
    ALBEF Model for Retrieval finetuning and inference.

    Args:
        model_with_similarity (ALBEFModelWithSimilarity): Instantiated ALBEFModelWithSimilarity.
        itc_loss (ImageTextContrastiveLoss): Instantiated ImageTextContrastiveLoss.
        itm_loss (ImageTextMatchingLoss): Instantiated ImageTextMatchingLoss.

    Inputs:
        image (Optional[Tensor] of shape (B, C, H, W)): Image features.
            Required if is_train is True.
            Required if input_type is "image" or "multimodal".
        text (Optional[Tensor] of shape (B, L)): Text features.
            Required if is_train is True.
            Required if input_type is "text" or "multimodal".
        text_atts (Tensor of shape (B, L)): Text attention mask.
            Required if is_train is True.
            Required if input_type is "text" or "multimodal".
        idx (Tensor of shape (B)): Identifier for each image sample.
            Required if is_train is True.
        alpha (Optional[float]): The interpolation value between mlm_loss and loss_distill.
            Default is 0.
        input_type (Optional[str]): "image", "text", or "multimodal" indicating the encoding type.
            Required if is_train is False.
        is_train (Optional[bool]): Whether the model is in training.
            Default is True.

    Returns:
        is_train is True:
            Tensor: The sum of itc loss and itm loss.
        is_train is False:
            input_type is "image":
                Tuple[Tensor, Tensor]: Image embeddings and projected image features.
            input_type is "text":
                Tuple[Tensor, Tensor]: Text embeddings and projected text features.
            input_type is "multimodal"
                Tensor: Scores for the retrieval task.
    """

    def __init__(
        self,
        model_with_similarity: ALBEFModelWithSimilarity,
        itc_loss: ImageTextContrastiveLoss,
        itm_loss: ImageTextMatchingLoss,
    ) -> None:
        super().__init__()
        self.model_with_similarity = (
            model_with_similarity  # TODO: rename model to model_with_similarity
        )
        self.itc_loss = itc_loss
        self.itm_loss = itm_loss

    def _train_forward(
        self,
        image: Tensor,
        text: Tensor,
        text_atts: Tensor,
        idx: Tensor,
        alpha: float,
    ) -> Tensor:
        encoder_output = self.model_with_similarity(image, text, text_atts, idx)

        similarity_outputs = encoder_output.similarity
        similarity_targets = encoder_output.sim_targets
        itc_loss = self.itc_loss(
            similarity_outputs.sim_i2t,
            similarity_outputs.sim_t2i,
            similarity_outputs.sim_i2t_m,
            similarity_outputs.sim_t2i_m,
            similarity_targets,
            alpha,
        )

        pos_embeddings = encoder_output.multimodal_embeddings[:, 0, :]
        neg_embeddings = encoder_output.multimodal_embeddings_neg[:, 0, :]
        itm_loss = self.itm_loss(pos_embeddings, neg_embeddings)

        loss = itc_loss + itm_loss
        return loss

    def _eval_forward(
        self,
        input_type: str,
        image: Optional[Tensor],
        text: Optional[Tensor],
        text_atts: Optional[Tensor],
    ) -> Union[Tensor, Tuple[Tensor, Tensor]]:
        if input_type == "image":
            assert image is not None, "image input tensor cannot be None"
            image_embed = self.model_with_similarity.albef_model.vision_encoder(image)
            image_feat = F.normalize(
                self.model_with_similarity.vision_proj(image_embed[:, 0, :]), dim=-1
            )
            return image_embed, image_feat
        elif input_type == "text":
            assert (
                text is not None and text_atts is not None
            ), "text and text attention mask cannot be None"
            text_embed = self.model_with_similarity.albef_model.text_encoder(
                text, text_atts
            )
            text_feat = F.normalize(
                self.model_with_similarity.text_proj(text_embed[:, 0, :]), dim=-1
            )
            return text_embed, text_feat
        elif input_type == "multimodal":
            assert (
                image is not None and text is not None and text_atts is not None
            ), "image embeddings, text embeddings, and text attention mask cannot be None"
            multimodal_embeds = (
                self.model_with_similarity.albef_model.multimodal_encoder(
                    text,
                    text_atts,
                    image,
                )
            )
            score = self.itm_loss.itm_head(multimodal_embeds[:, 0, :])[:, 1]
            return score
        else:
            raise ValueError("input_type must be image, text, or multimodal")

    def forward(
        self,
        image: Optional[Tensor] = None,
        text: Optional[Tensor] = None,
        text_atts: Optional[Tensor] = None,
        idx: Optional[Tensor] = None,
        alpha: Optional[Tensor] = 0.0,
        input_type: Optional[str] = None,
        is_train: Optional[bool] = True,
    ) -> Union[Tensor, Tuple[Tensor, Tensor]]:
        if is_train:
            return self._train_forward(
                image,
                text,
                text_atts,
                idx,
                alpha,
            )
        else:
            return self._eval_forward(
                input_type,
                image,
                text,
                text_atts,
            )


def albef_model_for_vqa(config: dict) -> ALBEFModelForVQA:
=======
def albef_model_for_vqa(config: dict, pretrained: bool = False) -> ALBEFModelForVQA:
>>>>>>> 6095ec87
    vision_encoder = ALBEFVisionEncoder(**config["vision_encoder_args"])
    text_encoder = ALBEFTextEncoder(**config["text_encoder_args"])
    question_multimodal_encoder = ALBEFMultimodalEncoder(
        **config["multimodal_encoder_args"]
    )
    text_embeddings = ALBEFTextEmbeddings(**config["text_embeddings_args"])
    answer_multimodal_encoder = ALBEFMultimodalEncoder(
        **config["multimodal_encoder_args"]
    )
    prediction_head = PredictionHead(**config["prediction_head_args"])
    albef_model = ALBEFModel(vision_encoder, text_encoder, question_multimodal_encoder)
    decoder = ALBEFDecoder(text_embeddings, answer_multimodal_encoder, prediction_head)
    loss = MaskedLanguageModelingLoss()
<<<<<<< HEAD
    return ALBEFModelForVQA(albef_model, decoder, loss)


def albef_model_for_retrieval(config: dict) -> ALBEFModelForRetrieval:
    vision_encoder = ALBEFVisionEncoder(**config["vision_encoder_args"])
    text_encoder = ALBEFTextEncoder(**config["text_encoder_args"])
    multimodal_encoder = ALBEFMultimodalEncoder(**config["multimodal_encoder_args"])
    vision_proj = nn.Linear(**config["projection_args"])
    text_proj = nn.Linear(**config["projection_args"])

    albef_model = ALBEFModel(vision_encoder, text_encoder, multimodal_encoder)
    albef_model_with_sim = ALBEFModelWithSimilarity(
        albef_model, vision_proj, text_proj, **config["similarity_args"]
    )
    itc_loss = ImageTextContrastiveLoss()
    itm_loss = ImageTextMatchingLoss()

    return ALBEFModelForRetrieval(albef_model_with_sim, itc_loss, itm_loss)
=======
    model = ALBEFModelForVQA(albef_model, decoder, loss)

    if pretrained:
        load_module_from_url(model, _ALBEF_PRETRAINED_URLS["vqa"])
    return model
>>>>>>> 6095ec87
<|MERGE_RESOLUTION|>--- conflicted
+++ resolved
@@ -19,16 +19,11 @@
     ALBEFTextEncoder,
 )
 from torchmultimodal.modules.encoders.albef_vision_encoder import ALBEFVisionEncoder
-<<<<<<< HEAD
 from torchmultimodal.modules.losses.albef import (
     ImageTextContrastiveLoss,
     ImageTextMatchingLoss,
     MaskedLanguageModelingLoss,
 )
-from torchmultimodal.utils.attention import get_extended_attention_mask_for_decoder
-from torchmultimodal.utils.common import momentum_update, remove_grad
-=======
-from torchmultimodal.modules.losses.albef import MaskedLanguageModelingLoss
 from torchmultimodal.utils.attention import get_causal_attention_mask
 from torchmultimodal.utils.common import (
     load_module_from_url,
@@ -41,7 +36,6 @@
     "vqa": "https://download.pytorch.org/models/multimodal/albef/pretrained_vqa_checkpoint.pt",
     "retrieval": "https://download.pytorch.org/models/multimodal/albef/pretrained_retrieval_checkpoint.pt",
 }
->>>>>>> 6095ec87
 
 
 class PredictionHead(nn.Module):
@@ -441,7 +435,6 @@
             )
 
 
-<<<<<<< HEAD
 class ALBEFModelForRetrieval(nn.Module):
     """
     ALBEF Model for Retrieval finetuning and inference.
@@ -591,10 +584,7 @@
             )
 
 
-def albef_model_for_vqa(config: dict) -> ALBEFModelForVQA:
-=======
 def albef_model_for_vqa(config: dict, pretrained: bool = False) -> ALBEFModelForVQA:
->>>>>>> 6095ec87
     vision_encoder = ALBEFVisionEncoder(**config["vision_encoder_args"])
     text_encoder = ALBEFTextEncoder(**config["text_encoder_args"])
     question_multimodal_encoder = ALBEFMultimodalEncoder(
@@ -608,8 +598,11 @@
     albef_model = ALBEFModel(vision_encoder, text_encoder, question_multimodal_encoder)
     decoder = ALBEFDecoder(text_embeddings, answer_multimodal_encoder, prediction_head)
     loss = MaskedLanguageModelingLoss()
-<<<<<<< HEAD
-    return ALBEFModelForVQA(albef_model, decoder, loss)
+    model = ALBEFModelForVQA(albef_model, decoder, loss)
+
+    if pretrained:
+        load_module_from_url(model, _ALBEF_PRETRAINED_URLS["vqa"])
+    return model
 
 
 def albef_model_for_retrieval(config: dict) -> ALBEFModelForRetrieval:
@@ -626,11 +619,4 @@
     itc_loss = ImageTextContrastiveLoss()
     itm_loss = ImageTextMatchingLoss()
 
-    return ALBEFModelForRetrieval(albef_model_with_sim, itc_loss, itm_loss)
-=======
-    model = ALBEFModelForVQA(albef_model, decoder, loss)
-
-    if pretrained:
-        load_module_from_url(model, _ALBEF_PRETRAINED_URLS["vqa"])
-    return model
->>>>>>> 6095ec87
+    return ALBEFModelForRetrieval(albef_model_with_sim, itc_loss, itm_loss)