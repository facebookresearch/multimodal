--- conflicted
+++ resolved
@@ -43,36 +43,6 @@
         if state_dict_key:
             state_dict = state_dict[state_dict_key]
 
-<<<<<<< HEAD
-=======
-from test.test_utils import assert_expected, get_asset_path, set_rng_seed
-from torchmultimodal.utils.common import shift_dim
-
-
-def patch_load_model(mocker):
-    """Mock the ``load_model`` function of ``VideoEncoder`` to allow loading truncated
-    state dicts with ``strict=False``.
-    """
-
-    def patched_load_model(
-        cls,
-        pretrained_url: Optional[str],
-        load_state_dict: bool = True,
-        state_dict_key: Optional[str] = None,
-    ):
-        assert isinstance(
-            cls, torch.nn.Module
-        ), "load_model can only be called on an nn.Module instance"
-        if os.path.exists(pretrained_url):
-            state_dict = torch.load(pretrained_url)
-        else:
-            state_dict = torch.hub.load_state_dict_from_url(
-                pretrained_url, model_dir=cls.get_model_dir(pretrained_url)
-            )
-        if state_dict_key:
-            state_dict = state_dict[state_dict_key]
-
->>>>>>> cbd9aaf0
         if load_state_dict:
             cls.load_state_dict(state_dict, strict=False)
         return state_dict
@@ -138,26 +108,7 @@
 
         return make_input_video
 
-<<<<<<< HEAD
     def test_forward(self, utils):
-=======
-    def test_forward_pretrained(self, utils, mocker):
->>>>>>> cbd9aaf0
-        make_input_video = utils
-        input_video = make_input_video()
-        patch_load_model(mocker)
-        encoder = VideoEncoder(pretrain_path=get_asset_path("S3D_sample.pt"))
-
-        out = encoder(input_video)
-        expected_sum = 1829.8858
-        assert_expected(
-            actual=out.shape, expected=torch.Size([2, 1024])
-        )  # batch x embedding
-        assert_expected(
-            actual=out.sum(), expected=torch.as_tensor(expected_sum), rtol=0, atol=1e-3
-        )
-
-    def test_forward_untrained(self, utils):
         make_input_video = utils
         input_video = make_input_video()
         encoder = VideoEncoder(pretrained=False)
@@ -169,15 +120,11 @@
         assert_expected(
             actual=out.sum(), expected=torch.as_tensor(expected_sum), rtol=0, atol=1e-3
         )
-<<<<<<< HEAD
         assert encoder.out_dim == 1024
-=======
->>>>>>> cbd9aaf0
 
     def test_invalid_channels(self, utils):
         make_input_video = utils
         input_video = make_input_video(c_dim=3)
-<<<<<<< HEAD
         encoder = VideoEncoder()
         with pytest.raises(ValueError):
             encoder(input_video)
@@ -293,9 +240,4 @@
             )
 
         assert next(model.encoder_a.parameters()).requires_grad
-        assert next(model.encoder_b.parameters()).requires_grad
-=======
-        encoder = VideoEncoder(pretrained=False)
-        with pytest.raises(ValueError):
-            encoder(input_video)
->>>>>>> cbd9aaf0
+        assert next(model.encoder_b.parameters()).requires_grad