--- conflicted
+++ resolved
@@ -165,13 +165,19 @@
         assert_expected(
             actual=out.sum(), expected=torch.as_tensor(expected_sum), rtol=0, atol=1e-3
         )
-<<<<<<< HEAD
         assert next(encoder.parameters()).requires_grad
 
     def test_untrained_untrainable(self):
         encoder = VideoEncoder(pretrained=False, trainable=False)
         # encoder should ignore ``trainable`` if ``pretrained`` is False
         assert next(encoder.parameters()).requires_grad
+    
+    def test_invalid_channels(self, utils):
+        make_input_video = utils
+        input_video = make_input_video(c_dim=3)
+        encoder = VideoEncoder(pretrained=False)
+        with pytest.raises(ValueError):
+            encoder(input_video)
 
 
 class TestProjection:
@@ -213,13 +219,4 @@
         model = build_videoclip()
         output = model(features_a=input_text, features_b=input_video)
         assert_expected(actual=output.embeddings_a.shape, expected=torch.Size([2, 256]))
-        assert_expected(actual=output.embeddings_b.shape, expected=torch.Size([2, 256]))
-=======
-
-    def test_invalid_channels(self, utils):
-        make_input_video = utils
-        input_video = make_input_video(c_dim=3)
-        encoder = VideoEncoder(pretrained=False)
-        with pytest.raises(ValueError):
-            encoder(input_video)
->>>>>>> b325aea3
+        assert_expected(actual=output.embeddings_b.shape, expected=torch.Size([2, 256]))