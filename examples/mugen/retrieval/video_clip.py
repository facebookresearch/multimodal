--- conflicted
+++ resolved
@@ -11,10 +11,7 @@
 from examples.mugen.retrieval.s3d import S3D
 from torch import nn
 
-<<<<<<< HEAD
 from torchmultimodal.architectures.clip import CLIPArchitecture
-=======
->>>>>>> cbd9aaf0
 from torchmultimodal.utils.common import PretrainedMixin
 from transformers import DistilBertConfig, DistilBertModel
 
@@ -24,7 +21,6 @@
 )
 
 
-<<<<<<< HEAD
 class HuggingFaceMixin(PretrainedMixin):
     """Interface to loading pretrained model from HuggingFace.
 
@@ -38,9 +34,6 @@
 
 
 class TextEncoder(nn.Module, HuggingFaceMixin):
-=======
-class TextEncoder(nn.Module):
->>>>>>> cbd9aaf0
     """Encode tokenized text to the last hidden state representation of the CLS token using
         DistilBERT. DistilBERT prepends a CLS (classification) token to every text so the
         token's hidden state represents the entire text.
@@ -93,16 +86,6 @@
 
     Adapted from MUGEN's video encoder
         (https://github.com/mugen-org/MUGEN_baseline/blob/main/lib/models/videoclip/modules.py)
-<<<<<<< HEAD
-=======
-
-    Args:
-        pretrained (bool): whether to use a pretrained model or not.
-            Defaults to True.
-        pretrain_path (str): local path or remote URL to pretrained weights.
-            Defaults to ``PRETRAINED_S3D_KINETICS400_URL``, the weights MUGEN used from
-            pretraining S3D on Kinetics 400. Ignored if ``pretrained`` is False.
->>>>>>> cbd9aaf0
 
     Inputs:
         x (Tensor): batch of videos with dimensions (batch, channel, time, height, width)
@@ -128,7 +111,6 @@
             raise ValueError(
                 "Channels must be at first (zero-indexed) dimension of input and of size 3."
             )
-<<<<<<< HEAD
         return self.model(x)
 
 
@@ -248,7 +230,4 @@
         ),
     )
 
-    return CLIPArchitecture(encoder_a=text_encoder, encoder_b=video_encoder)
-=======
-        return self.model(x)
->>>>>>> cbd9aaf0
+    return CLIPArchitecture(encoder_a=text_encoder, encoder_b=video_encoder)