--- conflicted
+++ resolved
@@ -128,10 +128,10 @@
                 p.requires_grad = False
 
     def forward(self, x):
-<<<<<<< HEAD
-        assert (
-            x.shape[1] == 3
-        ), "Channels must be at first (zero-indexed) dimension of input and of size 3."
+        if x.shape[1] != 3:
+            raise ValueError(
+                "Channels must be at first (zero-indexed) dimension of input and of size 3."
+            )
         return self.model(x)
 
 
@@ -237,11 +237,4 @@
             video_model.out_dim, out_dim=proj_out_dim, dropout_prob=proj_dropout
         ),
     )
-    return CLIPArchitecture(encoder_a=text_encoder, encoder_b=video_encoder)
-=======
-        if x.shape[1] != 3:
-            raise ValueError(
-                "Channels must be at first (zero-indexed) dimension of input and of size 3."
-            )
-        return self.model(x)
->>>>>>> b325aea3
+    return CLIPArchitecture(encoder_a=text_encoder, encoder_b=video_encoder)